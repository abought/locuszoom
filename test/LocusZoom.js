"use strict";

/**
  LocusZoom.js Core Test Suite
  Test composition of the LocusZoom object and its base classes
*/

var jsdom = require('mocha-jsdom');
var fs = require("fs");
var assert = require('assert');
var should = require("should");

describe('LocusZoom', function(){

    // Load all javascript files
    jsdom({
        src: [ fs.readFileSync('./assets/js/vendor/should.min.js'),
               fs.readFileSync('./assets/js/vendor/d3.min.js'),
               fs.readFileSync('./assets/js/vendor/q.min.js'),
               fs.readFileSync('./assets/js/app/LocusZoom.js'),
               fs.readFileSync('./assets/js/app/Data.js'),
               fs.readFileSync('./assets/js/app/Instance.js'),
               fs.readFileSync('./assets/js/app/Panel.js'),
               fs.readFileSync('./assets/js/app/DataLayer.js')
             ]
    });

    // Reset DOM and LocusZoom singleton after each test
    afterEach(function(){
        LocusZoom._instances = {};
        d3.select("body").selectAll("*").remove();
    });

    // Tests
    it("creates an object for its name space", function() {
        should.exist(LocusZoom);
    });
    describe("Singleton", function() {
        it('should have a version number', function(){
            LocusZoom.should.have.property('version').which.is.a.String;
        });
        it('should have a method for formatting numbers as megabases', function(){
            LocusZoom.formatMegabase.should.be.a.Function;
            assert.equal(LocusZoom.formatMegabase(1),          "0.000001");
            assert.equal(LocusZoom.formatMegabase(1000),       "0.001");
            assert.equal(LocusZoom.formatMegabase(4567),       "0.005");
            assert.equal(LocusZoom.formatMegabase(1000000),    "1.00");
            assert.equal(LocusZoom.formatMegabase(23423456),   "23.42");
            assert.equal(LocusZoom.formatMegabase(1896335235), "1896.34");
        });
        it('should have a method for generating pretty ticks', function(){
            LocusZoom.prettyTicks.should.be.a.Function;
            assert.deepEqual(LocusZoom.prettyTicks([0, 10]), [0, 2, 4, 6, 8, 10]);
            assert.deepEqual(LocusZoom.prettyTicks([14, 67]), [10, 20, 30, 40, 50, 60, 70]);
            assert.deepEqual(LocusZoom.prettyTicks([0.01, 0.23]), [0, 0.05, 0.10, 0.15, 0.20, 0.25]);
            assert.deepEqual(LocusZoom.prettyTicks([1, 21], 10), [0, 2, 4, 6, 8, 10, 12, 14, 16, 18, 20, 22]);
            assert.deepEqual(LocusZoom.prettyTicks([1, 9], 5, true), [2, 4, 6, 8]);
        });
        it('should have a method for adding instances to a div by ID', function(){
            d3.select("body").append("div").attr("id", "instance_id");
            LocusZoom.addInstanceToDivById.should.be.a.Function;
            LocusZoom.addInstanceToDivById("instance_id", Object(), LocusZoom.DefaultInstance);
            LocusZoom._instances["instance_id"].should.be.an.Object;
            LocusZoom._instances["instance_id"].id.should.be.exactly("instance_id");
            var svg_selector = d3.select('div#instance_id svg');
            svg_selector.should.be.an.Object;
            svg_selector.size().should.be.exactly(1);
<<<<<<< HEAD
            LocusZoom._instances["instance_id"].svg.should.be.an.Object();
            LocusZoom._instances["instance_id"].svg.size().should.be.exactly(1);
            // Note - because of the loading curtain direct selector object comparison is not reliable
            // instead compare the HTML for the first children (e.g. the first panels)
            assert.equal(LocusZoom._instances["instance_id"].svg.select(":first-child").html(), svg_selector.select(":first-child").html());
=======
            LocusZoom._instances["instance_id"].svg.should.be.an.Object;
            assert.equal(LocusZoom._instances["instance_id"].svg[0][0], svg_selector[0][0]);
>>>>>>> 19658cd5
        });
        it('should have a method for populating divs with instances by class name', function(){
            d3.select("body").append("div").attr("id", "populated_instance_1").attr("class", "lz");
            d3.select("body").append("div").attr("id", "populated_instance_2").attr("class", "lz");
            LocusZoom.populate.should.be.a.Function;
            LocusZoom.populateAll("div.lz");
            d3.select('div.lz').each(function(){
                var div_selector = d3.select(this);
                var svg_selector = div_selector.select("svg");
                svg_selector.should.be.an.Object;
                svg_selector.size().should.be.exactly(1);
                LocusZoom._instances[div_selector.attr("id")].svg.should.be.an.Object;
                assert.equal(LocusZoom._instances[div_selector.attr("id")].svg[0][0], svg_selector[0][0]);
            });
        });
        describe("Position Queries", function() {
            it('should have a parsePositionQuery function', function() {
                LocusZoom.parsePositionQuery.should.be.a.Function;
            });
            it("should parse chr:start-end", function() {
                var test = LocusZoom.parsePositionQuery("10:45000-65000");
                test.should.have.property("chr","10");
                test.should.have.property("start",45000);
                test.should.have.property("end",65000);
            });
            it("should parse chr:start+end", function() {
                var test = LocusZoom.parsePositionQuery("10:45000+5000");
                test.should.have.property("chr","10");
                test.should.have.property("start",40000);
                test.should.have.property("end",50000);
            });
            it("should parse kb/mb units", function() {
                var test = LocusZoom.parsePositionQuery("10:5.5Mb+2k");
                test.should.have.property("chr","10");
                test.should.have.property("start",5.5e6-2e3);
                test.should.have.property("end",5.5e6+2e3);
            });
            it("should prase chr:pos", function() {
                var test = LocusZoom.parsePositionQuery("2:5500");
                test.should.have.property("chr","2");
                test.should.have.property("position",5500);
            });
        });
        it('should have a method for creating a CORS promise', function(){
            LocusZoom.createCORSPromise.should.be.a.Function;
        });
        
    });

});<|MERGE_RESOLUTION|>--- conflicted
+++ resolved
@@ -65,16 +65,8 @@
             var svg_selector = d3.select('div#instance_id svg');
             svg_selector.should.be.an.Object;
             svg_selector.size().should.be.exactly(1);
-<<<<<<< HEAD
-            LocusZoom._instances["instance_id"].svg.should.be.an.Object();
-            LocusZoom._instances["instance_id"].svg.size().should.be.exactly(1);
-            // Note - because of the loading curtain direct selector object comparison is not reliable
-            // instead compare the HTML for the first children (e.g. the first panels)
-            assert.equal(LocusZoom._instances["instance_id"].svg.select(":first-child").html(), svg_selector.select(":first-child").html());
-=======
             LocusZoom._instances["instance_id"].svg.should.be.an.Object;
-            assert.equal(LocusZoom._instances["instance_id"].svg[0][0], svg_selector[0][0]);
->>>>>>> 19658cd5
+            assert.equal(LocusZoom._instances["instance_id"].svg.html(), svg_selector.html());
         });
         it('should have a method for populating divs with instances by class name', function(){
             d3.select("body").append("div").attr("id", "populated_instance_1").attr("class", "lz");
