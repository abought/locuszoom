--- conflicted
+++ resolved
@@ -17,11 +17,7 @@
 /* eslint-disable no-console */
 
 var LocusZoom = {
-<<<<<<< HEAD
-    version: "0.2"
-=======
     version: "0.2.1"
->>>>>>> a398d255
 };
 
 // Create a new instance by instance class and attach it to a div by ID
@@ -573,10 +569,7 @@
     }
     if (this.initialized){
         this.ui.render();
-<<<<<<< HEAD
         this.controls.render();
-=======
->>>>>>> a398d255
         this.stackPanels();
     }
     return this;
@@ -673,10 +666,7 @@
             resize_drag.on("dragend", function(){
                 this.resize_handle.select("path").attr("class", "lz-ui-resize_handle");
                 this.is_resize_dragging = false;
-<<<<<<< HEAD
                 this.parent.controls.setBase64SVG();
-=======
->>>>>>> a398d255
             }.bind(this));
             resize_drag.on("drag", function(){
                 this.setDimensions(this.view.width + d3.event.dx, this.view.height + d3.event.dy);
@@ -1056,7 +1046,6 @@
         this.svg.y2_axis_label = this.svg.y2_axis.append("text")
             .attr("class", "lz-y2 lz-axis lz-label")
             .attr("text-anchor", "middle");
-<<<<<<< HEAD
     }
 
     // Initialize child Data Layers
@@ -1064,15 +1053,6 @@
         this._data_layers[id].initialize();
     }
 
-=======
-    }
-
-    // Initialize child Data Layers
-    for (var id in this._data_layers){
-        this._data_layers[id].initialize();
-    }
-
->>>>>>> a398d255
     // Flip the "initialized" bit
     this.initialized = true;
 
