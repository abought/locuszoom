/*
    Custom code used to power credible sets demonstration example. This is not part of the core LocusZoom library,
    but can be included as a standalone file.

    The page must incorporate and load all libraries before this file can be used, including:
     - Vendor assets
     - LocusZoom
     - gwas-credible-sets (available via NPM)
 */

"use strict";

/* global gwasCredibleSets */

// Specify a custom datasource that adds a "credible sets" field to the prepared API response
LocusZoom.KnownDataSources.extend("AssociationLZ", "CredibleAssociationLZ", {
    annotateData: function (records) {
        // This is a somewhat crude method for adding fields in the front end, after the API response has been returned.
        //  In the future, features for lazy evaluation and dynamic namespacing of calculated fields may be added.

        // Calculate raw bayes factors and posterior probabilities based on information returned from the API
        var nlogpvals = records.map(function (item) {
            return item["log_pvalue"];
        });
        var scores = gwasCredibleSets.scoring.bayesFactors(nlogpvals);
        var posteriorProbabilities = gwasCredibleSets.scoring.normalizeProbabilities(scores);

        // Use scores to mark the credible set in various ways (depending on your visualization preferences,
        //    some of these may be unneeded)
        var credibleSet = gwasCredibleSets.marking.findCredibleSet(scores);
        var credSetScaled = gwasCredibleSets.marking.rescaleCredibleSet(credibleSet);
        var credSetBool = gwasCredibleSets.marking.markBoolean(credibleSet);

        // Annotate each response record based on credible set membership
        records.forEach(function (item, index) {
            item["credibleSetPosteriorProb"] = posteriorProbabilities[index];
            item["credibleSetContribution"] = credSetScaled[index]; // Visualization helper: normalized to contribution within the set
            item["isCredible"] = credSetBool[index];
        });
        return records;
    }
});


LocusZoom.Layouts.add("tooltip", "credible_set_association", function () {
    // Extend a known tooltip with an extra row of info showing posterior probabilities
    var l = LocusZoom.Layouts.get("tooltip", "standard_association", {unnamespaced: true});
    l.html += "<br>Posterior probability: <strong>{{{{namespace[assoc]}}credibleSetPosteriorProb|scinotation}}</strong>";
    return l;
}());

LocusZoom.Layouts.add("tooltip", "credible_set_annotation", {
    namespace: {"assoc": "assoc"},
    closable: true,
    show: {or: ["highlighted", "selected"]},
    hide: {and: ["unhighlighted", "unselected"]},
    html: "<strong>{{{{namespace[assoc]}}variant}}</strong><br>"
    + "P Value: <strong>{{{{namespace[assoc]}}log_pvalue|logtoscinotation}}</strong><br>" +
    "<br>Posterior probability: <strong>{{{{namespace[assoc]}}credibleSetPosteriorProb|scinotation}}</strong>"
});

// Define layouts that incorporate credible set annotations into the plot
LocusZoom.Layouts.add("data_layer", "credible_set_annotation", {
    namespace: {"assoc": "assoc"},
    id: "annotations",
    type: "annotation_track",
    id_field: "{{namespace[assoc]}}variant",
    x_axis: {
        field: "{{namespace[assoc]}}position"
    },
    color: "#00CC00",
    // Credible set markings are derived fields. Although they don't need to be specified in the fields array,
    //  we DO need to specify the fields used to do the calculation (eg pvalue)
    fields: ["{{namespace[assoc]}}variant", "{{namespace[assoc]}}position", "{{namespace[assoc]}}log_pvalue", "{{namespace[assoc]}}credibleSetPosteriorProb", "{{namespace[assoc]}}credibleSetContribution", "{{namespace[assoc]}}isCredible"],
    filters: [
        // Specify which points to show on the track. Any selection must satisfy ALL filters
        ["{{namespace[assoc]}}isCredible", true]
    ],
    behaviors: {
        onmouseover: [
            {action: "set", status: "highlighted"}
        ],
        onmouseout: [
            {action: "unset", status: "highlighted"}
        ],
        onclick: [
            {action: "toggle", status: "selected", exclusive: true}
        ],
        onshiftclick: [
            {action: "toggle", status: "selected"}
        ]
    },
    tooltip: LocusZoom.Layouts.get("tooltip", "credible_set_annotation"),
    tooltip_positioning: "vertical"
});

LocusZoom.Layouts.add("panel", "credible_set_panel", {
    id: "credible",
    width: 800,
    height: 100,
    min_height: 100,
    proportional_width: 1,
    margin: {top: 35, right: 50, bottom: 40, left: 50},
    inner_border: "rgb(210, 210, 210)",
    interaction: {
        drag_background_to_pan: true,
        scroll_to_zoom: true,
        x_linked: true
    },
    data_layers: [
        LocusZoom.Layouts.get("data_layer", "credible_set_annotation", {unnamespaced: true})
    ]
});

LocusZoom.Layouts.add("plot", "association_credible_sets", {
    state: {},
    width: 800,
    height: 450,
    responsive_resize: true,
    min_region_scale: 20000,
    max_region_scale: 1000000,
    dashboard: LocusZoom.Layouts.get("dashboard", "standard_plot", {unnamespaced: true}),
    panels: [
        function () {
            // Use a slightly modified association panel: custom tooltip
            var assoc_panel = LocusZoom.Layouts.get("panel", "association", {unnamespaced: true});

            // Add "display options" button to control how credible set coloring is overlaid on the standard association plot
            assoc_panel.dashboard.components.push(
                {
                    type: "display_options",
                    position: "right",
                    color: "blue",
                    // Below: special config specific to this widget
                    button_html: "Display options...",
                    button_title: "Control how plot items are displayed",

                    layer_name: "associationpvalues",
                    default_config_display_name: "Linkage Disequilibrium (default)", // display name for the default plot color option (allow user to revert to plot defaults)

                    options: [
                        {
                            // First dropdown menu item
                            display_name: "95% credible set (boolean)",  // Human readable representation of field name
                            display: {  // Specify layout directives that control display of the plot for this option
                                point_shape: "circle",
                                point_size: 40,
                                color: {
                                    field: "assoc:isCredible",
                                    scale_function: "if",
                                    parameters: {
                                        field_value: true,
                                        then: "#00CC00",
                                        else: "#CCCCCC"
                                    }
                                },
                                legend: [ // Tells the legend how to represent this display option
<<<<<<< HEAD
                                    {
                                        shape: "circle",
                                        color: "#00CC00",
                                        size: 40,
                                        label: "In credible set",
                                        class: "lz-data_layer-scatter"
                                    },
                                    {
                                        shape: "circle",
                                        color: "#CCCCCC",
                                        size: 40,
                                        label: "Not in credible set",
                                        class: "lz-data_layer-scatter"
                                    }
=======
                                    { shape: "circle", color: "#00CC00", size: 40, label: "In credible set", class: "lz-data_layer-scatter" },
                                    { shape: "circle", color: "#CCCCCC", size: 40, label: "Not in credible set", class: "lz-data_layer-scatter" }
>>>>>>> a5142333
                                ]
                            }
                        },
                        {
                            // Second option. The same plot- or even the same field- can be colored in more than one way.
                            display_name: "95% credible set (gradient by contribution)",
                            display: {
                                point_shape: "circle",
                                point_size: 40,
                                color: [
                                    { // FIXME: Display options dropdown should support namespacing (namespaces have already been resolved by the time this works, so "assoc" is hardcoded)
                                        field: "assoc:credibleSetContribution",
                                        scale_function: "if",
                                        parameters: {
                                            field_value: 0,
                                            then: "#777777"
                                        }
                                    },
                                    {
                                        scale_function: "interpolate",
                                        field: "assoc:credibleSetContribution",
                                        parameters: {
                                            breaks: [0, 1],
                                            values: ["#fafe87", "#9c0000"]
                                        }
                                    }
                                ],
                                legend: [
<<<<<<< HEAD
                                    {
                                        shape: "circle",
                                        color: "#777777",
                                        size: 40,
                                        label: "No contribution",
                                        class: "lz-data_layer-scatter"
                                    },
                                    {
                                        shape: "circle",
                                        color: "#fafe87",
                                        size: 40,
                                        label: "Some contribution",
                                        class: "lz-data_layer-scatter"
                                    },
                                    {
                                        shape: "circle",
                                        color: "#9c0000",
                                        size: 40,
                                        label: "Most contribution",
                                        class: "lz-data_layer-scatter"
                                    }
=======
                                    { shape: "circle", color: "#777777", size: 40, label: "No contribution", class: "lz-data_layer-scatter" },
                                    { shape: "circle", color: "#fafe87", size: 40, label: "Some contribution", class: "lz-data_layer-scatter" },
                                    { shape: "circle", color: "#9c0000", size: 40, label: "Most contribution", class: "lz-data_layer-scatter" }
>>>>>>> a5142333
                                ]
                            }
                        }
                    ]
                }
            );
            var assoc_layer = assoc_panel.data_layers[2];
            assoc_layer.tooltip = LocusZoom.Layouts.get("tooltip", "credible_set_association");

            //["{{namespace[assoc]}}variant", "{{namespace[assoc]}}position", "{{namespace[assoc]}}log_pvalue", "{{namespace[assoc]}}credibleSetPosteriorProb", "{{namespace[assoc]}}credibleSetContribution", "{{namespace[assoc]}}isCredible"]

            // assoc_layer.fields.push("{{namespace[assoc]}}credibleSetPosteriorProb", "{{namespace[assoc]}}credibleSetContribution", "{{namespace[assoc]}}isCredible");
            assoc_layer.fields = [
                "{{namespace[assoc]}}variant", "{{namespace[assoc]}}position", "{{namespace[assoc]}}log_pvalue", "{{namespace[assoc]}}log_pvalue|logtoscinotation", "{{namespace[assoc]}}ref_allele", "{{namespace[assoc]}}credibleSetPosteriorProb", "{{namespace[assoc]}}credibleSetContribution", "{{namespace[assoc]}}isCredible",
                "{{namespace[ld]}}state", "{{namespace[ld]}}isrefvar"];

            return assoc_panel;
        }(),
        LocusZoom.Layouts.get("panel", "credible_set_panel", {unnamespaced: true})
    ]
});<|MERGE_RESOLUTION|>--- conflicted
+++ resolved
@@ -155,25 +155,8 @@
                                     }
                                 },
                                 legend: [ // Tells the legend how to represent this display option
-<<<<<<< HEAD
-                                    {
-                                        shape: "circle",
-                                        color: "#00CC00",
-                                        size: 40,
-                                        label: "In credible set",
-                                        class: "lz-data_layer-scatter"
-                                    },
-                                    {
-                                        shape: "circle",
-                                        color: "#CCCCCC",
-                                        size: 40,
-                                        label: "Not in credible set",
-                                        class: "lz-data_layer-scatter"
-                                    }
-=======
                                     { shape: "circle", color: "#00CC00", size: 40, label: "In credible set", class: "lz-data_layer-scatter" },
                                     { shape: "circle", color: "#CCCCCC", size: 40, label: "Not in credible set", class: "lz-data_layer-scatter" }
->>>>>>> a5142333
                                 ]
                             }
                         },
@@ -202,33 +185,9 @@
                                     }
                                 ],
                                 legend: [
-<<<<<<< HEAD
-                                    {
-                                        shape: "circle",
-                                        color: "#777777",
-                                        size: 40,
-                                        label: "No contribution",
-                                        class: "lz-data_layer-scatter"
-                                    },
-                                    {
-                                        shape: "circle",
-                                        color: "#fafe87",
-                                        size: 40,
-                                        label: "Some contribution",
-                                        class: "lz-data_layer-scatter"
-                                    },
-                                    {
-                                        shape: "circle",
-                                        color: "#9c0000",
-                                        size: 40,
-                                        label: "Most contribution",
-                                        class: "lz-data_layer-scatter"
-                                    }
-=======
                                     { shape: "circle", color: "#777777", size: 40, label: "No contribution", class: "lz-data_layer-scatter" },
                                     { shape: "circle", color: "#fafe87", size: 40, label: "Some contribution", class: "lz-data_layer-scatter" },
                                     { shape: "circle", color: "#9c0000", size: 40, label: "Most contribution", class: "lz-data_layer-scatter" }
->>>>>>> a5142333
                                 ]
                             }
                         }
