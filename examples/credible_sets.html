<!DOCTYPE html>
<html>
<head>
  <meta charset="utf-8">
  <meta name="viewport" content="width=device-width, initial-scale=1">
  <link href="//fonts.googleapis.com/css?family=Raleway:400,300,600" rel="stylesheet" type="text/css">
  <link rel="stylesheet" type="text/css" href="https://cdnjs.cloudflare.com/ajax/libs/skeleton/2.0.4/skeleton.css"/>

  <!-- Necessary includes for LocusZoom.js -->
  <script src="../dist/locuszoom.vendor.min.js" type="text/javascript"></script>
  <script src="../dist/locuszoom.app.min.js" type="text/javascript"></script>
  <link rel="stylesheet" href="../dist/locuszoom.css" type="text/css"/>

  <script type="application/javascript" src="../dist/ext/lz-dynamic-urls.min.js"></script>

  <!-- Additional standalone code required for credible set calculations; not part of base LZjs -->
  <script type="application/javascript" src="https://unpkg.com/gwas-credible-sets@0.1.0/dist/gwas-credible-sets.min.js" integrity="sha384-lJL/xQT18Xu6GVovitlKgX4kL8hw6YfgLGVM5PWcFUMe+tfvznEwsJlauLzB1AnQ" crossorigin="anonymous"></script>
  <script type="application/javascript" src="../dist/ext/lz-credible-sets.min.js"></script>

  <title>LocusZoom.js ~ Credible Sets</title>

  <style>
    body {
      background-color: #FAFAFA;
      margin: 0 20px;
    }

    img {
      max-width: 100%;
      box-sizing: border-box;
    }

    ul.top_hits li {
      margin-bottom: 0;
    }
  </style>

</head>

<body>
<div class="container">

  <h1 style="margin-top: 1em;"><strong>LocusZoom.js</strong></h1>

  <h3 style="float: left; color: #777">Credible Sets Demonstration</h3>
  <h6 style="float: right;"><a href="../index.html">&lt; return home</a></h6>

  <hr style="clear: both;">

  <p>
    With the help of a standalone JavaScript library, LocusZoom can identify and plot the members of a credible set
    based on the displayed plot region. This example shows how to integrate that library into a custom datasource, and
    how to take advantage of several visualization options for displaying the credible set members. See the library
    <a href="https://github.com/statgen/gwas-credible-sets/">source code</a> and
    <a href="https://statgen.github.io/gwas-credible-sets/">documentation</a> for information about the method.
  </p>
  <p>
    To begin, move your mouse over the plot below and select "Display Options". This demonstration allows credible
    sets to be displayed as a primary coloring overlay, a separate annotation track, or both. Note that credible sets
    are calculated client-side by the web browser, which means that this feature can be used without requiring backend
    changes to an existing API server.
  </p>

  <h3>Interactive Plot</h3>
  <div class="row">
    <div class="two columns">
      <h4>Top Hits</h4>
      <ul class="top_hits" style="padding-left: 0.2rem; min-width: 110px;"></ul>
    </div>
    <div class="ten columns">
      <div id="plot" class="lz-container-responsive"></div>
    </div>
  </div>
  <hr>

  <div class="row">
    <footer style="text-align: center;">
      &copy; Copyright 2018 <a href="https://github.com/statgen">The University of Michigan Center for Statistical
      Genetics</a><br>
    </footer>
  </div>

  <script type="application/javascript">
      /*
        Specify the data sources to use
       */
      // Determine if we're online, based on browser state or presence of an optional query parameter
<<<<<<< HEAD
      var online = !(typeof navigator !== "undefined" && !navigator.onLine);
      if (window.location.search.indexOf("offline") !== -1) {
          online = false;
      }

      var apiBase;
      var data_sources = new LocusZoom.DataSources();
      if (online) {
          apiBase = "//portaldev.sph.umich.edu/api/v1/";
          data_sources = new LocusZoom.DataSources()
              .add("assoc", ["CredibleAssociationLZ", {
                  url: apiBase + "statistic/single/",
                  params: {analysis: 45, id_field: "variant"}
              }])
              .add("ld", ["LDLZ", {url: apiBase + "pair/LD/"}])
              .add("gene", ["GeneLZ", {url: apiBase + "annotation/genes/", params: { build: 37 }}])
              .add("recomb", ["RecombLZ", {url: apiBase + "annotation/recomb/results/", params: {source: 15}}])
              .add("constraint", ["GeneConstraintLZ", {url: "//exac.broadinstitute.org/api/constraint"}]);
      } else {
          apiBase = window.location.origin + window.location.pathname.substr(0, window.location.pathname.lastIndexOf("/") + 1) + "staticdata/";
          data_sources = new LocusZoom.DataSources()
              .add("assoc", ["AssociationLZ", {
                  url: apiBase + "assoc_10_114550452-115067678.json?",
                  params: {analysis: 45, id_field: "variant"}
              }])
              .add("ld", ["LDLZ", {url: apiBase + "ld_10_114550452-115067678.json?"}])
              .add("gene", ["GeneLZ", {url: apiBase + "genes_10_114550452-115067678.json?"}])
              .add("recomb", ["RecombLZ", {url: apiBase + "recomb_10_114550452-115067678.json?"}])
              .add("constraint", ["GeneConstraintLZ", {url: apiBase + "constraint_10_114550452-115067678.json?"}]);
      }
=======
      var apiBase = "//portaldev.sph.umich.edu/api/v1/";
      data_sources = new LocusZoom.DataSources()
          .add("assoc", ["AssociationLZ", {
              url: apiBase + "statistic/single/",
              params: {analysis: 45, id_field: "variant"}
          }])
          .add("credset", ["CredibleSetLZ", { params: { fields: { log_pvalue: 'assoc:log_pvalue' }, threshold: 0.95 } }])
          .add("ld", ["LDLZ", {url: apiBase + "pair/LD/"}])
          .add("gene", ["GeneLZ", {url: apiBase + "annotation/genes/", params: {source: 2}}])
          .add("recomb", ["RecombLZ", {url: apiBase + "annotation/recomb/results/", params: {source: 15}}])
          .add("constraint", ["GeneConstraintLZ", {url: "//exac.broadinstitute.org/api/constraint"}]);
>>>>>>> c3007e1c

      /*
        Define and render the plot
       */
      // Fetch custom layout defined for usage with credible sets
      var stateUrlMapping = {chr: "chrom", start: "start", end: "end"};
      // Fetch initial position from the URL, or use some defaults
      var initialState = LocusZoom.ext.DynamicUrls.paramsFromUrl(stateUrlMapping);
      if (!Object.keys(initialState).length) {
        initialState = {chr: 16, start: 74947245, end: 75547245};
      }

      layout = LocusZoom.Layouts.get("plot", "association_credible_set", {state: initialState});
      layout.dashboard = LocusZoom.Layouts.get("dashboard", "region_nav_plot");

      // Generate the LocusZoom plot
      window.plot = LocusZoom.populate("#plot", data_sources, layout);

      // Changes in the plot can be reflected in the URL, and vice versa (eg browser back button can go back to
      //   a previously viewed region)
      LocusZoom.ext.DynamicUrls.plotUpdatesUrl(plot, stateUrlMapping);
      LocusZoom.ext.DynamicUrls.plotWatchesUrl(plot, stateUrlMapping);


      /*
        Add a sidebar to the page with "top hits" items

        RBMS1, for example, has a region of high LD and therefore includes many points in the credible set
       */
      // Load a region of the plot based on a specified region string
      function jumpTo(region) {
          var target = region.split(":");
          var chr = target[0];
          var pos = target[1];
          var start = 0;
          var end = 0;
          if (!pos.match(/[-+]/)) {
              start = +pos - 300000;
              end = +pos + 300000;
          }
          plot.applyState({chr: chr, start: start, end: end, ldrefvar: ""});
          return false;
      }

      // Populate a list of top hits links for the plot
      var top_hits = [
          ["16:75247245", "BCAR1 (default)"],
          ["10:114758349", "TCF7L2"],
          ["16:53819169", "FTO"],
          ["9:22051670", "CDKN2A/B"],
          ["7:28196413", "JAZF1"],
          ["12:71433293", "TSPAN8"],
          ["8:95937502", "TP53INP1"],
          ["6:20679709", "CDKAL1"],
          ["2:161346447", "RBMS1"],
          ["15:77832762", "HMG20A"],
          ["7:15052860", "DGKB"]
      ];
      top_hits.forEach(function (hit) {
          d3.select("ul.top_hits").append("li")
              .html("<a href=\"javascript:void(0);\" onclick=\"javascript:jumpTo('" + hit[0] + "');\">" + hit[1] + "</a>");
      });
  </script>

</div>

</body>
</html><|MERGE_RESOLUTION|>--- conflicted
+++ resolved
@@ -85,38 +85,6 @@
         Specify the data sources to use
        */
       // Determine if we're online, based on browser state or presence of an optional query parameter
-<<<<<<< HEAD
-      var online = !(typeof navigator !== "undefined" && !navigator.onLine);
-      if (window.location.search.indexOf("offline") !== -1) {
-          online = false;
-      }
-
-      var apiBase;
-      var data_sources = new LocusZoom.DataSources();
-      if (online) {
-          apiBase = "//portaldev.sph.umich.edu/api/v1/";
-          data_sources = new LocusZoom.DataSources()
-              .add("assoc", ["CredibleAssociationLZ", {
-                  url: apiBase + "statistic/single/",
-                  params: {analysis: 45, id_field: "variant"}
-              }])
-              .add("ld", ["LDLZ", {url: apiBase + "pair/LD/"}])
-              .add("gene", ["GeneLZ", {url: apiBase + "annotation/genes/", params: { build: 37 }}])
-              .add("recomb", ["RecombLZ", {url: apiBase + "annotation/recomb/results/", params: {source: 15}}])
-              .add("constraint", ["GeneConstraintLZ", {url: "//exac.broadinstitute.org/api/constraint"}]);
-      } else {
-          apiBase = window.location.origin + window.location.pathname.substr(0, window.location.pathname.lastIndexOf("/") + 1) + "staticdata/";
-          data_sources = new LocusZoom.DataSources()
-              .add("assoc", ["AssociationLZ", {
-                  url: apiBase + "assoc_10_114550452-115067678.json?",
-                  params: {analysis: 45, id_field: "variant"}
-              }])
-              .add("ld", ["LDLZ", {url: apiBase + "ld_10_114550452-115067678.json?"}])
-              .add("gene", ["GeneLZ", {url: apiBase + "genes_10_114550452-115067678.json?"}])
-              .add("recomb", ["RecombLZ", {url: apiBase + "recomb_10_114550452-115067678.json?"}])
-              .add("constraint", ["GeneConstraintLZ", {url: apiBase + "constraint_10_114550452-115067678.json?"}]);
-      }
-=======
       var apiBase = "//portaldev.sph.umich.edu/api/v1/";
       data_sources = new LocusZoom.DataSources()
           .add("assoc", ["AssociationLZ", {
@@ -125,10 +93,9 @@
           }])
           .add("credset", ["CredibleSetLZ", { params: { fields: { log_pvalue: 'assoc:log_pvalue' }, threshold: 0.95 } }])
           .add("ld", ["LDLZ", {url: apiBase + "pair/LD/"}])
-          .add("gene", ["GeneLZ", {url: apiBase + "annotation/genes/", params: {source: 2}}])
+          .add("gene", ["GeneLZ", {url: apiBase + "annotation/genes/", params: { build: 37 }}])
           .add("recomb", ["RecombLZ", {url: apiBase + "annotation/recomb/results/", params: {source: 15}}])
           .add("constraint", ["GeneConstraintLZ", {url: "//exac.broadinstitute.org/api/constraint"}]);
->>>>>>> c3007e1c
 
       /*
         Define and render the plot
