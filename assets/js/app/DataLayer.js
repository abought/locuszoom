--- conflicted
+++ resolved
@@ -181,17 +181,9 @@
 
 LocusZoom.PositionsDataLayer = function(layout){
 
-<<<<<<< HEAD
     LocusZoom.DataLayer.apply(this, arguments);
     this.layout = layout;
-    this.fields = ["id","position","pvalue","refAllele","ld:state"];
-=======
-    LocusZoom.DataLayer.apply(this, arguments);  
-    this.id = "positions";
-    this.x_field = "position";
-    this.y_field = "pvalue|neglog10";
-    this.fields = ["id", this.x_field, this.y_field, "refAllele", "ld:state"];
->>>>>>> abfa81cb
+    this.fields = ["id", "position", "pvalue|neglog10", "refAllele", "ld:state"];
 
     this.postget = function(){
         this.data.map(function(d, i){
@@ -219,15 +211,9 @@
             .enter().append("circle")
             .attr("class", "lz-position")
             .attr("id", function(d){ return d.id; })
-<<<<<<< HEAD
-            .attr("cx", function(d){ return this.parent.state.x_scale(d.position); }.bind(this))
-            .attr("cy", function(d){ return this.parent.state.y1_scale(d.log10pval); }.bind(this))
+            .attr("cx", function(d){ return this.parent.state.x_scale(d["position"]); }.bind(this))
+            .attr("cy", function(d){ return this.parent.state.y1_scale(d["pvalue|neglog10"]); }.bind(this))
             .attr("fill", function(d){ return LocusZoom.DataLayer.ColorFunctions.get(this.layout.color.function, this.layout.color.parameters, d.ld); }.bind(this))
-=======
-            .attr("cx", function(d){ return this.parent.state.x_scale(d[this.x_field]); }.bind(this))
-            .attr("cy", function(d){ return this.parent.state.y1_scale(d[this.y_field]); }.bind(this))
-            .attr("fill", function(d){ return this.fillColor(d.ld); }.bind(this))
->>>>>>> abfa81cb
             .on("click", clicker)
             .attr("r", 4) // This should be scaled dynamically somehow
             .style({ cursor: "pointer" })
