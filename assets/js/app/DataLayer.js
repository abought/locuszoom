--- conflicted
+++ resolved
@@ -145,13 +145,10 @@
 // Generate dimension extent function based on layout parameters
 LocusZoom.DataLayer.prototype.getAxisExtent = function(dimension){
 
-<<<<<<< HEAD
-=======
     if (["x", "y"].indexOf(dimension) == -1){
         throw("Invalid dimension identifier passed to LocusZoom.DataLayer.getAxisExtent()");
     }
 
->>>>>>> 7a7f33d1
     var axis = dimension + "_axis";
 
     var extent = d3.extent(this.data, function(d) {
