--- conflicted
+++ resolved
@@ -15,22 +15,10 @@
 
 LocusZoom.Panel = function(layout, parent) { 
 
-<<<<<<< HEAD
-    if (typeof layout !== "object" || typeof layout.id !== "string" || !layout.id.length){
-        console.log(layout);
-        throw "Unable to create panel, invalid layout";
-    }
-
-    this.initialized = false;
-    this.layout_idx = null;
-    
-    this.id     = layout.id;
-=======
     if (typeof layout !== "object"){
         throw "Unable to create panel, invalid layout";
     }
 
->>>>>>> 60d38f76
     this.parent = parent || null;
 
     // Ensure a valid ID is present. If there is no valid ID then generate one
