--- conflicted
+++ resolved
@@ -812,13 +812,9 @@
         }
     };
 
-<<<<<<< HEAD
     // LD servers vary slightly. Some report corr as "rsquare", others as "correlation"
-    var corrField = data.rsquare ? "rsquare" : "correlation";
+    var corrField = data.rsquare ? 'rsquare' : 'correlation';
     leftJoin(chain.body, data, reqFields.ldout, corrField);
-=======
-    leftJoin(chain.body, data, reqFields.ldout, 'rsquare');
->>>>>>> c3007e1c
     if(reqFields.isrefvarin && chain.header.ldrefvar) {
         tagRefVariant(chain.body, chain.header.ldrefvar, keys.id, reqFields.isrefvarout, reqFields.ldout);
     }
@@ -833,7 +829,7 @@
  * @public
  * @augments LocusZoom.Data.LDSource
  */
-LocusZoom.LDSource2 = LocusZoom.KnownDataSources.extend("LDLZ", "LDLZ2", {
+LocusZoom.LDSource2 = LocusZoom.KnownDataSources.extend('LDLZ', 'LDLZ2', {
     getURL: function(state, chain, fields) {
         // Accept the following params in this.params:
         // - method (r, rsquare, cov)
@@ -842,21 +838,21 @@
         // - build
         // TODO: Make population selectable dynamically
         var build = state.genome_build || this.params.build || 37;
-        var population = this.params.population || "ALL";
-        var method = this.params.method || "rsquare";
+        var population = this.params.population || 'ALL';
+        var method = this.params.method || 'rsquare';
 
         if ([37, 38].indexOf(build) === -1) {
-            console.log(build, "ld");
-            throw "Must specify a valid genome build number";
+            console.log(build, 'ld');
+            throw 'Must specify a valid genome build number';
         }
         var refVar = this.getRefvar(state, chain, fields);
         chain.header.ldrefvar = refVar;
-        return this.url +  "references/1000G_GRCh" + build + "/populations/" + population + "/variants" +
-            "?correlation=" + method +
-            "&variant=" + encodeURIComponent(refVar) +
-            "&chrom=" + encodeURIComponent(state.chr) +
-            "&start=" + encodeURIComponent(state.start) +
-            "&stop=" + encodeURIComponent(state.end);
+        return this.url +  'references/1000G_GRCh' + build + '/populations/' + population + '/variants' +
+            '?correlation=' + method +
+            '&variant=' + encodeURIComponent(refVar) +
+            '&chrom=' + encodeURIComponent(state.chr) +
+            '&start=' + encodeURIComponent(state.start) +
+            '&stop=' + encodeURIComponent(state.end);
 
         // FIXME: `rsquare` field will be renamed to `correlation`. Make parent class generic to better support.
     },
@@ -865,7 +861,7 @@
         var url = this.getURL(state, chain, fields);
         var combined = { data: {} };
         var chainRequests = function (url) {
-            return LocusZoom.createCORSPromise("GET", url)
+            return LocusZoom.createCORSPromise('GET', url)
                 .then(function(payload) {
                     payload = JSON.parse(payload);
                     Object.keys(payload.data).forEach(function (key) {
@@ -985,22 +981,17 @@
 }, 'GeneLZ');
 
 LocusZoom.Data.GeneSource.prototype.getURL = function(state, chain, fields) {
-<<<<<<< HEAD
     var source;
     var build = state.genome_build || this.params.build || 37;
     if (build && [37, 38].indexOf(build) === -1) {
-        throw "Must specify a valid genome build number";
+        throw 'Must specify a valid genome build number';
     }
     if (build) { // FIXME: no longer can be empty with above change
         source = (build === 38) ? 1 : 3;  //  Portal API only supports 37 and 38
     }
     // Any explicitly specified source will override the one chosen based on build.
     source = state.source || chain.header.source || this.params.source || source;
-    return this.url + "?filter=source in " + source +
-=======
-    var source = state.source || chain.header.source || this.params.source || 2;
     return this.url + '?filter=source in ' + source +
->>>>>>> c3007e1c
         " and chrom eq '" + state.chr + "'" +
         ' and start le ' + state.end +
         ' and end ge ' + state.start;
