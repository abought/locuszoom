/* global d3,LocusZoom */
/* eslint-env browser */
/* eslint-disable no-console */

"use strict";

/**

  Singletons

  LocusZoom has various singleton objects that are used for registering functions or classes.
  These objects provide safe, standard methods to redefine or delete existing functions/classes
  as well as define new custom functions/classes to be used in a plot.

*/


/****************
  Label Functions

  These functions will generate a string based on a provided state object. Useful for dynamic axis labels.
*/

LocusZoom.LabelFunctions = (function() {
    var obj = {};
    var functions = {};

    obj.get = function(name, state) {
        if (!name) {
            return null;
        } else if (functions[name]) {
            if (typeof state == "undefined"){
                return functions[name];
            } else {
                return functions[name](state);
            }
        } else {
            throw("label function [" + name + "] not found");
        }
    };

    obj.set = function(name, fn) {
        if (fn) {
            functions[name] = fn;
        } else {
            delete functions[name];
        }
    };

    obj.add = function(name, fn) {
        if (functions[name]) {
            throw("label function already exists with name: " + name);
        } else {
            obj.set(name, fn);
        }
    };

    obj.list = function() {
        return Object.keys(functions);
    };

    return obj;
})();

// Label function for "Chromosome # (Mb)" where # comes from state
LocusZoom.LabelFunctions.add("chromosome", function(state){
    if (!isNaN(+state.chr)){ 
        return "Chromosome " + state.chr + " (Mb)";
    } else {
        return "Chromosome (Mb)";
    }
});


/**************************
  Transformation Functions

  Singleton for formatting or transforming a single input, for instance turning raw p values into negeative log10 form
  Transformation functions are chainable with a pipe on a field name, like so: "pvalue|neglog10"

  NOTE: Because these functions are chainable the FUNCTION is returned by get(), not the result of that function.

  All transformation functions must accept an object of parameters and a value to process.
*/
LocusZoom.TransformationFunctions = (function() {
    var obj = {};
    var transformations = {};

    var getTrans = function(name) {
        if (!name) {
            return null;
        }
        var fun = transformations[name];
        if (fun)  {
            return fun;
        } else {
            throw("transformation " + name + " not found");
        }
    };

    //a single transformation with any parameters
    //(parameters not currently supported)
    var parseTrans = function(name) {
        return getTrans(name);
    };

    //a "raw" transformation string with a leading pipe
    //and one or more transformations
    var parseTransString = function(x) {
        var funs = [];
        var fun;
        var re = /\|([^\|]+)/g;
        var result;
        while((result = re.exec(x))!=null) {
            funs.push(result[1]);
        }
        if (funs.length==1) {
            return parseTrans(funs[0]);
        } else if (funs.length > 1) {
            return function(x) {
                var val = x;
                for(var i = 0; i<funs.length; i++) {
                    val = parseTrans(funs[i])(val);
                }
                return val;
            };
        }
        return null;
    };

    //accept both "|name" and "name"
    obj.get = function(name) {
        if (name && name.substring(0,1)=="|") {
            return parseTransString(name);
        } else {
            return parseTrans(name);
        }
    };

    obj.set = function(name, fn) {
        if (name.substring(0,1)=="|") {
            throw("transformation name should not start with a pipe");
        } else {
            if (fn) {
                transformations[name] = fn;
            } else {
                delete transformations[name];
            }
        }
    };

    obj.add = function(name, fn) {
        if (transformations[name]) {
            throw("transformation already exists with name: " + name);
        } else {
            obj.set(name, fn);
        }
    };

    obj.list = function() {
        return Object.keys(transformations);
    };

    return obj;
})();

LocusZoom.TransformationFunctions.add("neglog10", function(x) {
    return -Math.log(x) / Math.LN10;
});

LocusZoom.TransformationFunctions.add("scinotation", function(x) {
    if (Math.abs(x) > 1){
        var log = Math.ceil(Math.log(x) / Math.LN10);
    } else {
        var log = Math.floor(Math.log(x) / Math.LN10);
    }
    if (Math.abs(log) <= 3){
        return x.toFixed(3);
    } else {
        return x.toExponential(2).replace("+", "").replace("e", " × 10^");
    }
});



/****************
  Scale Functions

  Singleton for accessing/storing functions that will convert arbitrary data points to values in a given scale
  Useful for anything that needs to scale discretely with data (e.g. color, point size, etc.)

  All scale functions must accept an object of parameters and a value to process.
*/

LocusZoom.ScaleFunctions = (function() {
    var obj = {};
    var functions = {};

    obj.get = function(name, parameters, value) {
        if (!name) {
            return null;
        } else if (functions[name]) {
            if (typeof parameters == "undefined" && typeof value == "undefined"){
                return functions[name];
            } else {
                return functions[name](parameters, value);
            }
        } else {
            throw("scale function [" + name + "] not found");
        }
    };

    obj.set = function(name, fn) {
        if (fn) {
            functions[name] = fn;
        } else {
            delete functions[name];
        }
    };

    obj.add = function(name, fn) {
        if (functions[name]) {
            throw("scale function already exists with name: " + name);
        } else {
            obj.set(name, fn);
        }
    };

    obj.list = function() {
        return Object.keys(functions);
    };

    return obj;
})();

// Numerical Bin scale function: bin a dataset numerically by an array of breakpoints
LocusZoom.ScaleFunctions.add("numerical_bin", function(parameters, value){
    var breaks = parameters.breaks;
    var values = parameters.values;
    if (value == null || isNaN(+value)){
        return (parameters.null_value ? parameters.null_value : values[0]);
    }
    var threshold = breaks.reduce(function(prev, curr){
        if (+value < prev || (+value >= prev && +value < curr)){
            return prev;
        } else {
            return curr;
        }
    });
    return values[breaks.indexOf(threshold)];
});

// Categorical Bin scale function: bin a dataset numerically by matching against an array of distinct values
LocusZoom.ScaleFunctions.add("categorical_bin", function(parameters, value){
    if (parameters.categories.indexOf(value) != -1){
        return parameters.values[parameters.categories.indexOf(value)];
    } else {
        return (parameters.null_value ? parameters.null_value : parameters.values[0]); 
    }
});


/************************
  Data Layer Subclasses

  The abstract Data Layer class has general methods and properties that apply universally to all Data Layers
  Specific data layer subclasses (e.g. a scatter plot, a line plot, gene visualization, etc.) must be defined
  and registered with this singleton to be accessible.

  All new Data Layer subclasses must be defined by accepting an id string and a layout object.
  Singleton for storing available Data Layer classes as well as updating existing and/or registering new ones
*/

LocusZoom.DataLayers = (function() {
    var obj = {};
    var datalayers = {};

<<<<<<< HEAD
    obj.get = function(name, id, layout, parent) {
=======
    obj.get = function(name, id, layout) {
>>>>>>> 17957e14
        if (!name) {
            return null;
        } else if (datalayers[name]) {
            if (typeof id == "undefined" || typeof layout == "undefined"){
                throw("id or layout argument missing for data layer [" + name + "]");
            } else {
<<<<<<< HEAD
                return new datalayers[name](id, layout, parent);
=======
                return new datalayers[name](id, layout);
>>>>>>> 17957e14
            }
        } else {
            throw("data layer [" + name + "] not found");
        }
    };

    obj.set = function(name, datalayer) {
        if (datalayer) {
            if (typeof datalayer != "function"){
                throw("unable to set data layer [" + name + "], argument provided is not a function");
            } else {
                datalayers[name] = datalayer;
                datalayers[name].prototype = new LocusZoom.DataLayer();
            }
        } else {
            delete datalayers[name];
        }
    };

    obj.add = function(name, datalayer) {
        if (datalayers[name]) {
            throw("data layer already exists with name: " + name);
        } else {
            obj.set(name, datalayer);
        }
    };

    obj.list = function() {
        return Object.keys(datalayers);
    };

    return obj;
})();



/*********************
  Scatter Data Layer
  Implements a standard scatter plot
*/

<<<<<<< HEAD
LocusZoom.DataLayers.add("scatter", function(id, layout, parent){

    // Define a default layout for this DataLayer type and merge it with the passed argument
=======
LocusZoom.DataLayers.add("scatter", function(id, layout){

    LocusZoom.DataLayer.apply(this, arguments);

>>>>>>> 17957e14
    this.DefaultLayout = {
        state: {
            selected_id: null
        },
        point_size: 40,
        point_shape: "circle",
        color: "#888888",
        y_axis: {
            axis: 1
        },
        selectable: true
    };
    layout = LocusZoom.mergeLayouts(layout, this.DefaultLayout);

<<<<<<< HEAD
    // Apply the arguments to set LocusZoom.DataLayer as the prototype
    LocusZoom.DataLayer.apply(this, arguments);
=======
    this.layout = LocusZoom.mergeLayouts(layout, this.DefaultLayout);
>>>>>>> 17957e14

    // Reimplement the positionTooltip() method to be scatter-specific
    this.positionTooltip = function(id){
        if (typeof id != "string"){
            throw ("Unable to position tooltip: id is not a string");
        }
        if (!this.tooltips[id]){
            throw ("Unable to position tooltip: id does not point to a valid tooltip");
        }
        var tooltip = this.tooltips[id];
        var arrow_width = 7; // as defined in the default stylesheet
        var stroke_width = 1; // as defined in the default stylesheet
        var border_radius = 6; // as defined in the default stylesheet
        var page_origin = this.getPageOrigin();
        var x_center = this.parent.x_scale(tooltip.data[this.layout.x_axis.field]);
        var y_scale  = "y"+this.layout.y_axis.axis+"_scale";
        var y_center = this.parent[y_scale](tooltip.data[this.layout.y_axis.field]);
        var tooltip_box = tooltip.selector.node().getBoundingClientRect();
        // Position horizontally on the left or the right depending on which side of the plot the point is on
        var offset = Math.sqrt(this.layout.point_size / Math.PI);
        if (x_center <= this.parent.layout.width / 2){
            var left = page_origin.x + x_center + offset + arrow_width + stroke_width;
            var arrow_type = "left";
            var arrow_left = -1 * (arrow_width + stroke_width);
        } else {
            var left = page_origin.x + x_center - tooltip_box.width - offset - arrow_width - stroke_width;
            var arrow_type = "right";
            var arrow_left = tooltip_box.width - stroke_width;
        }
        // Position vertically centered unless we're at the top or bottom of the plot
        var data_layer_height = this.parent.layout.height - (this.parent.layout.margin.top + this.parent.layout.margin.bottom);
        if (y_center - (tooltip_box.height / 2) <= 0){ // Too close to the top, push it down
            var top = page_origin.y + y_center - (1.5 * arrow_width) - border_radius;
            var arrow_top = border_radius;
        } else if (y_center + (tooltip_box.height / 2) >= data_layer_height){ // Too close to the bottom, pull it up
            var top = page_origin.y + y_center + arrow_width + border_radius - tooltip_box.height;
            var arrow_top = tooltip_box.height - (2 * arrow_width) - border_radius;
        } else { // vertically centered
            var top = page_origin.y + y_center - (tooltip_box.height / 2);
            var arrow_top = (tooltip_box.height / 2) - arrow_width;
        }        
        // Apply positions to the main div
        tooltip.selector.style("left", left + "px").style("top", top + "px");
        // Create / update position on arrow connecting tooltip to data
        if (!tooltip.arrow){
            tooltip.arrow = tooltip.selector.append("div").style("position", "absolute");
        }
        tooltip.arrow
            .attr("class", "lz-data_layer-tooltip-arrow_" + arrow_type)
            .style("left", arrow_left + "px")			 
				    .style("top", arrow_top + "px");
    };

    // Implement the main render function
    this.render = function(){
        this.svg.group.selectAll("*").remove(); // should this happen at all, or happen at the panel level?
        var selection = this.svg.group
            .selectAll("path.lz-data_layer-scatter")
            .data(this.data)
            .enter().append("path")
            .attr("id", function(d){ return 's' + d.id.replace(/\W/g,''); })
            .attr("class", "lz-data_layer-scatter")
            .attr("transform", function(d) {
                var x = this.parent.x_scale(d[this.layout.x_axis.field]);
                var y_scale = "y"+this.layout.y_axis.axis+"_scale";
                var y = this.parent[y_scale](d[this.layout.y_axis.field]);
                if (isNaN(x)){ x = -1000; }
                if (isNaN(y)){ y = -1000; }
                return "translate(" + x + "," + y + ")";
            }.bind(this))
            .attr("d", d3.svg.symbol().size(this.layout.point_size).type(this.layout.point_shape))
            .style({ cursor: "pointer" });
        // Apply id (if included in fields)
        if (this.layout.fields.indexOf("id") != -1){
            selection.attr("id", function(d){ return 's' + d.id.replace(/\W/g,''); });
        }
        // Apply color
        if (this.layout.color){
            switch (typeof this.layout.color){
            case "string":
                selection.attr("fill", this.layout.color);
                break;
            case "object":
                if (this.layout.color.scale_function && this.layout.color.field) {
                    selection.attr("fill", function(d){
                        return LocusZoom.ScaleFunctions.get(this.layout.color.scale_function,
                                                            this.layout.color.parameters || {},
                                                            d[this.layout.color.field]);
                    }.bind(this));
                }
                break;
            }
        }

        // Apply selectable, tooltip, etc
        if (this.layout.selectable && (this.layout.fields.indexOf("id") != -1)){
            selection.on("mouseover", function(d){
                var id = 's' + d.id.replace(/\W/g,'');
<<<<<<< HEAD
                if (this.state[this.state_id].selected != id){
=======
                if (this.layout.state.selected_id != id){
>>>>>>> 17957e14
                    d3.select("#" + id).attr("class", "lz-data_layer-scatter-hovered");
                    if (this.layout.tooltip){ this.createTooltip(d, id); }
                }
            }.bind(this))
            .on("mouseout", function(d){
                var id = 's' + d.id.replace(/\W/g,'');
<<<<<<< HEAD
                if (this.state[this.state_id].selected != id){
=======
                if (this.layout.state.selected_id != id){
>>>>>>> 17957e14
                    d3.select("#" + id).attr("class", "lz-data_layer-scatter");
                    if (this.layout.tooltip){ this.destroyTooltip(id); }
                }
            }.bind(this))
            .on("click", function(d){
                var id = 's' + d.id.replace(/\W/g,'');
<<<<<<< HEAD
                if (this.state[this.state_id].selected == id){
                    this.state[this.state_id].selected = null;
                    d3.select("#" + id).attr("class", "lz-data_layer-scatter-hovered");
                } else {
                    if (this.state[this.state_id].selected != null){
                        d3.select("#" + this.state[this.state_id].selected).attr("class", "lz-data_layer-scatter");
                        if (this.layout.tooltip){ this.destroyTooltip(this.state[this.state_id].selected); }
                    }
                    this.state[this.state_id].selected = id;
=======
                if (this.layout.state.selected_id == id){
                    this.layout.state.selected_id = null;
                    d3.select("#" + id).attr("class", "lz-data_layer-scatter-hovered");
                } else {
                    if (this.layout.state.selected_id != null){
                        d3.select("#" + this.layout.state.selected_id).attr("class", "lz-data_layer-scatter");
                        if (this.layout.tooltip){ this.destroyTooltip(this.layout.state.selected_id); }
                    }
                    this.layout.state.selected_id = id;
>>>>>>> 17957e14
                    d3.select("#" + id).attr("class", "lz-data_layer-scatter-selected");
                }
                this.triggerOnUpdate();
            }.bind(this));
            // Apply existing selection from state
<<<<<<< HEAD
            if (this.state[this.state_id].selected != null){
                var selected_id = this.state[this.state_id].selected;
                this.state[this.state_id].selected = null;
=======
            if (this.layout.state.selected_id != null){
                var selected_id = this.layout.state.selected_id;
                this.layout.state.selected_id = null;
>>>>>>> 17957e14
                var d = d3.select("#" + selected_id).datum();
                d3.select("#" + selected_id).on("mouseover")(d);
                d3.select("#" + selected_id).on("click")(d);
            }
        }
        
    };
       
    return this;
});

/*********************
  Genes Data Layer
  Implements a data layer that will render gene tracks
*/

<<<<<<< HEAD
LocusZoom.DataLayers.add("genes", function(id, layout, parent){

    // Define a default layout for this DataLayer type and merge it with the passed argument
=======
LocusZoom.DataLayers.add("genes", function(id, layout){

    LocusZoom.DataLayer.apply(this, arguments);

>>>>>>> 17957e14
    this.DefaultLayout = {
        state: {
            selected_id: null
        },
        label_font_size: 12,
        label_exon_spacing: 4,
        exon_height: 16,
        bounding_box_padding: 6,
        track_vertical_spacing: 10,
        selectable: true
    };
    layout = LocusZoom.mergeLayouts(layout, this.DefaultLayout);

<<<<<<< HEAD
    // Apply the arguments to set LocusZoom.DataLayer as the prototype
    LocusZoom.DataLayer.apply(this, arguments);
=======
    this.layout = LocusZoom.mergeLayouts(layout, this.DefaultLayout);
>>>>>>> 17957e14
    
    // Helper function to sum layout values to derive total height for a single gene track
    this.getTrackHeight = function(){
        return 2 * this.layout.bounding_box_padding
            + this.layout.label_font_size
            + this.layout.label_exon_spacing
            + this.layout.exon_height
            + this.layout.track_vertical_spacing;
    };

    // A gene may have arbitrarily many transcripts, but this data layer isn't set up to render them yet.
    // Stash a transcript_idx to point to the first transcript and use that for all transcript refs.
    this.transcript_idx = 0;
    
    this.metadata.tracks = 1;
    this.metadata.gene_track_index = { 1: [] }; // track-number-indexed object with arrays of gene indexes in the dataset
    this.metadata.horizontal_padding = 4; // pixels to pad on either side of a gene or label when determining collisions

    // After we've loaded the genes interpret them to assign
    // each to a track so that they do not overlap in the view
    this.assignTracks = function(){

        // Function to get the width in pixels of a label given the text and layout attributes
        this.getLabelWidth = function(gene_name, font_size){
            var temp_text = this.svg.group.append("text")
                .attr("x", 0).attr("y", 0).attr("class", "lz-data_layer-gene lz-label")
                .style("font-size", font_size)
                .text(gene_name + "→");
            var label_width = temp_text.node().getBBox().width;
            temp_text.node().remove();
            return label_width;
        };

        // Reinitialize metadata
        this.metadata.tracks = 1;
        this.metadata.gene_track_index = { 1: [] };

        this.data.map(function(d, g){

            // If necessary, split combined gene id / version fields into discrete fields.
            // NOTE: this may be an issue with CSG's genes data source that may eventually be solved upstream.
            if (this.data[g].gene_id && this.data[g].gene_id.indexOf('.')){
                var split = this.data[g].gene_id.split('.');
                this.data[g].gene_id = split[0];
                this.data[g].gene_version = split[1];
            }

            // Stash the transcript ID on the parent gene
            this.data[g].transcript_id = this.data[g].transcripts[this.transcript_idx].transcript_id;

            // Determine display range start and end, based on minimum allowable gene display width, bounded by what we can see
            // (range: values in terms of pixels on the screen)
            this.data[g].display_range = {
                start: this.parent.x_scale(Math.max(d.start, this.parent.parent.layout.state.start)),
                end:   this.parent.x_scale(Math.min(d.end, this.parent.parent.layout.state.end))
            };
            this.data[g].display_range.label_width = this.getLabelWidth(this.data[g].gene_name, this.layout.label_font_size);
            this.data[g].display_range.width = this.data[g].display_range.end - this.data[g].display_range.start;
            // Determine label text anchor (default to middle)
            this.data[g].display_range.text_anchor = "middle";
            if (this.data[g].display_range.width < this.data[g].display_range.label_width){
                if (d.start < this.parent.parent.layout.state.start){
                    this.data[g].display_range.end = this.data[g].display_range.start
                        + this.data[g].display_range.label_width
                        + this.metadata.horizontal_padding;
                    this.data[g].display_range.text_anchor = "start";
                } else if (d.end > this.parent.parent.layout.state.end){
                    this.data[g].display_range.start = this.data[g].display_range.end
                        - this.data[g].display_range.label_width
                        - this.metadata.horizontal_padding;
                    this.data[g].display_range.text_anchor = "end";
                } else {
                    var centered_margin = ((this.data[g].display_range.label_width - this.data[g].display_range.width) / 2)
                        + this.metadata.horizontal_padding;
                    if ((this.data[g].display_range.start - centered_margin) < this.parent.x_scale(this.parent.parent.layout.state.start)){
                        this.data[g].display_range.start = this.parent.x_scale(this.parent.parent.layout.state.start);
                        this.data[g].display_range.end = this.data[g].display_range.start + this.data[g].display_range.label_width;
                        this.data[g].display_range.text_anchor = "start";
                    } else if ((this.data[g].display_range.end + centered_margin) > this.parent.x_scale(this.parent.parent.layout.state.end)) {
                        this.data[g].display_range.end = this.parent.x_scale(this.parent.parent.layout.state.end);
                        this.data[g].display_range.start = this.data[g].display_range.end - this.data[g].display_range.label_width;
                        this.data[g].display_range.text_anchor = "end";
                    } else {
                        this.data[g].display_range.start -= centered_margin;
                        this.data[g].display_range.end += centered_margin;
                    }
                }
                this.data[g].display_range.width = this.data[g].display_range.end - this.data[g].display_range.start;
            }
            // Add bounding box padding to the calculated display range start, end, and width
            this.data[g].display_range.start -= this.layout.bounding_box_padding;
            this.data[g].display_range.end   += this.layout.bounding_box_padding;
            this.data[g].display_range.width += 2 * this.layout.bounding_box_padding;
            // Convert and stash display range values into domain values
            // (domain: values in terms of the data set, e.g. megabases)
            this.data[g].display_domain = {
                start: this.parent.x_scale.invert(this.data[g].display_range.start),
                end:   this.parent.x_scale.invert(this.data[g].display_range.end)
            };
            this.data[g].display_domain.width = this.data[g].display_domain.end - this.data[g].display_domain.start;

            // Using display range/domain data generated above cast each gene to tracks such that none overlap
            this.data[g].track = null;
            var potential_track = 1;
            while (this.data[g].track == null){
                var collision_on_potential_track = false;
                this.metadata.gene_track_index[potential_track].map(function(placed_gene){
                    if (!collision_on_potential_track){
                        var min_start = Math.min(placed_gene.display_range.start, this.display_range.start);
                        var max_end = Math.max(placed_gene.display_range.end, this.display_range.end);
                        if ((max_end - min_start) < (placed_gene.display_range.width + this.display_range.width)){
                            collision_on_potential_track = true;
                        }
                    }
                }.bind(this.data[g]));
                if (!collision_on_potential_track){
                    this.data[g].track = potential_track;
                    this.metadata.gene_track_index[potential_track].push(this.data[g]);
                } else {
                    potential_track++;
                    if (potential_track > this.metadata.tracks){
                        this.metadata.tracks = potential_track;
                        this.metadata.gene_track_index[potential_track] = [];
                    }
                }
            }

            // Stash parent references on all genes, trascripts, and exons
            this.data[g].parent = this;
            this.data[g].transcripts.map(function(d, t){
                this.data[g].transcripts[t].parent = this.data[g];
                this.data[g].transcripts[t].exons.map(function(d, e){
                    this.data[g].transcripts[t].exons[e].parent = this.data[g].transcripts[t];
                }.bind(this));
            }.bind(this));

        }.bind(this));
        return this;
    };

    // Implement the main render function
    this.render = function(){

        this.assignTracks();

        this.svg.group.selectAll("*").remove();

        // Render gene groups
        var selection = this.svg.group.selectAll("g.lz-data_layer-gene")
            .data(this.data).enter()
            .append("g")
            .attr("class", "lz-data_layer-gene")
            .attr("id", function(d){ return 'g' + d.gene_name.replace(/\W/g,''); })
            .each(function(gene){

                // Render gene bounding box
                d3.select(this).selectAll("rect.lz-data_layer-gene").filter(".lz-bounding_box")
                    .data([gene]).enter().append("rect")
                    .attr("class", "lz-data_layer-gene lz-bounding_box")
                    .attr("id", function(d){
                        return 'g' + d.gene_name.replace(/\W/g,'') + "_bounding_box";
                    }.bind(gene))
                    .attr("x", function(d){
                        return d.display_range.start;
                    }.bind(gene.parent))
                    .attr("y", function(d){
                        return ((d.track-1) * this.getTrackHeight());
                    }.bind(gene.parent))
                    .attr("width", function(d){
                        return d.display_range.width;
                    }.bind(gene.parent))
                    .attr("height", function(d){
                        return this.getTrackHeight() - this.layout.track_vertical_spacing;
                    }.bind(gene.parent))
                    .attr("rx", function(d){ return this.layout.bounding_box_padding; }.bind(gene.parent))
                    .attr("ry", function(d){ return this.layout.bounding_box_padding; }.bind(gene.parent));

                // Render gene boundaries
                d3.select(this).selectAll("rect.lz-data_layer-gene").filter(".lz-boundary")
                    .data([gene]).enter().append("rect")
                    .attr("class", "lz-data_layer-gene lz-boundary")
                    .attr("x", function(d){ return this.parent.x_scale(d.start); }.bind(gene.parent))
                    .attr("y", function(d){
                        return ((d.track-1) * this.parent.getTrackHeight())
                            + this.parent.layout.bounding_box_padding
                            + this.parent.layout.label_font_size
                            + this.parent.layout.label_exon_spacing
                            + (Math.max(this.parent.layout.exon_height, 3) / 2);
                    }.bind(gene)) // Arbitrary track height; should be dynamic
                    .attr("width", function(d){ return this.parent.x_scale(d.end) - this.parent.x_scale(d.start); }.bind(gene.parent))
                    .attr("height", 1) // This should be scaled dynamically somehow
                    .attr("fill", "#000099")
                    .style({ cursor: "pointer" })
                    .append("svg:title")
                    .text(function(d) { return d.gene_name; });

                // Render gene labels
                d3.select(this).selectAll("text.lz-data_layer-gene")
                    .data([gene]).enter().append("text")
                    .attr("class", "lz-data_layer-gene lz-label")
                    .attr("x", function(d){
                        if (d.display_range.text_anchor == "middle"){
                            return d.display_range.start + (d.display_range.width / 2);
                        } else if (d.display_range.text_anchor == "start"){
                            return d.display_range.start + this.layout.bounding_box_padding;
                        } else if (d.display_range.text_anchor == "end"){
                            return d.display_range.end - this.layout.bounding_box_padding;
                        }
                    }.bind(gene.parent))
                    .attr("y", function(d){
                        return ((d.track-1) * this.getTrackHeight())
                            + this.layout.bounding_box_padding
                            + this.layout.label_font_size;
                    }.bind(gene.parent))
                    .attr("text-anchor", function(d){ return d.display_range.text_anchor; })
                    .style("font-size", gene.parent.layout.label_font_size)
                    .text(function(d){ return (d.strand == "+") ? d.gene_name + "→" : "←" + d.gene_name; });

                // Render exons (first transcript only, for now)
                d3.select(this).selectAll("g.lz-data_layer-gene").filter(".lz-exons")
                    .data([gene]).enter().append("g")
                    .attr("class", "lz-data_layer-gene lz-exons")
                    .each(function(gene){
                        d3.select(this).selectAll("rect.lz-data_layer-gene").filter(".lz-exon")
                            .data(gene.transcripts[gene.parent.transcript_idx].exons).enter().append("rect")
                            .attr("class", "lz-data_layer-gene lz-exon")
                            .attr("x", function(d){ return this.parent.x_scale(d.start); }.bind(gene.parent))
                            .attr("y", function(){
                                return ((this.track-1) * this.parent.getTrackHeight())
                                    + this.parent.layout.bounding_box_padding
                                    + this.parent.layout.label_font_size
                                    + this.parent.layout.label_exon_spacing;
                            }.bind(gene))
                            .attr("width", function(d){
                                return this.parent.x_scale(d.end) - this.parent.x_scale(d.start);
                            }.bind(gene.parent))
                            .attr("height", function(){
                                return this.parent.layout.exon_height;
                            }.bind(gene))
                            .attr("fill", "#000099")
                            .style({ cursor: "pointer" });
                    });

                // Render gene click area
                var clickarea = d3.select(this).selectAll("rect").filter(".lz-clickarea")
                    .data([gene]).enter().append("rect")
                    .attr("class", "lz-clickarea")
                    .attr("id", function(d){
                        return 'g' + d.gene_name.replace(/\W/g,'') + "_clickarea";
                    }.bind(gene))
                    .attr("x", function(d){
                        return d.display_range.start;
                    }.bind(gene.parent))
                    .attr("y", function(d){
                        return ((d.track-1) * this.getTrackHeight());
                    }.bind(gene.parent))
                    .attr("width", function(d){
                        return d.display_range.width;
                    }.bind(gene.parent))
                    .attr("height", function(d){
                        return this.getTrackHeight() - this.layout.track_vertical_spacing;
                    }.bind(gene.parent))
                    .attr("rx", function(d){ return this.layout.bounding_box_padding; }.bind(gene.parent))
                    .attr("ry", function(d){ return this.layout.bounding_box_padding; }.bind(gene.parent));

                // Apply selectable, tooltip, etc. to clickarea
                if (gene.parent.layout.selectable){
                    clickarea
                        .on("mouseover", function(d){
                            var id = 'g' + d.gene_name.replace(/\W/g,'');
<<<<<<< HEAD
                            if (this.state[this.state_id].selected != id){
=======
                            if (this.layout.state.selected_id != id){
>>>>>>> 17957e14
                                d3.select("#" + id + "_bounding_box").attr("class", "lz-data_layer-gene lz-bounding_box-hovered");
                                if (this.layout.tooltip){ this.createTooltip(d, id); }
                            }
                        }.bind(gene.parent))
                        .on("mouseout", function(d){
                            var id = 'g' + d.gene_name.replace(/\W/g,'');
<<<<<<< HEAD
                            if (this.state[this.state_id].selected != id){
=======
                            if (this.layout.state.selected_id != id){
>>>>>>> 17957e14
                                d3.select("#" + id + "_bounding_box").attr("class", "lz-data_layer-gene lz-bounding_box");
                                if (this.layout.tooltip){ this.destroyTooltip(id); }
                            }
                        }.bind(gene.parent))
                        .on("click", function(d){
                            var id = 'g' + d.gene_name.replace(/\W/g,'');
<<<<<<< HEAD
                            if (this.state[this.state_id].selected == id){
                                this.state[this.state_id].selected = null;
                                d3.select("#" + id + "_bounding_box").attr("class", "lz-data_layer-gene lz-bounding_box-hovered");
                            } else {
                                if (this.state[this.state_id].selected != null){
                                    d3.select("#" + this.state[this.state_id].selected + "_bounding_box").attr("class", "lz-data_layer-gene lz-bounding_box");
                                    if (this.layout.tooltip){ this.destroyTooltip(this.state[this.state_id].selected); }
                                }
                                this.state[this.state_id].selected = id;
=======
                            if (this.layout.state.selected_id == id){
                                this.layout.state.selected_id = null;
                                d3.select("#" + id + "_bounding_box").attr("class", "lz-data_layer-gene lz-bounding_box-hovered");
                            } else {
                                if (this.layout.state.selected_id != null){
                                    d3.select("#" + this.layout.state.selected_id + "_bounding_box").attr("class", "lz-data_layer-gene lz-bounding_box");
                                    if (this.layout.tooltip){ this.destroyTooltip(this.layout.state.selected_id); }
                                }
                                this.layout.state.selected_id = id;
>>>>>>> 17957e14
                                d3.select("#" + id + "_bounding_box").attr("class", "lz-data_layer-gene lz-bounding_box-selected");
                            }
                            this.triggerOnUpdate();
                        }.bind(gene.parent));
                    // Apply existing selection from state
<<<<<<< HEAD
                    if (gene.parent.state[gene.parent.state_id].selected != null){
                        var selected_id = gene.parent.state[gene.parent.state_id].selected + "_clickarea";
                        gene.parent.state[gene.parent.state_id].selected = null;
=======
                    if (gene.parent.layout.state.selected_id != null){
                        var selected_id = gene.parent.layout.state.selected_id + "_clickarea";
                        gene.parent.layout.state.selected_id = null;
>>>>>>> 17957e14
                        var d = d3.select("#" + selected_id).datum();
                        d3.select("#" + selected_id).on("mouseover")(d);
                        d3.select("#" + selected_id).on("click")(d);
                    }
                }

            });

    };

    // Reimplement the positionTooltip() method to be gene-specific
    this.positionTooltip = function(id){
        if (typeof id != "string"){
            throw ("Unable to position tooltip: id is not a string");
        }
        if (!this.tooltips[id]){
            throw ("Unable to position tooltip: id does not point to a valid tooltip");
        }
        var tooltip = this.tooltips[id];
        var arrow_width = 7; // as defined in the default stylesheet
        var stroke_width = 1; // as defined in the default stylesheet
        var page_origin = this.getPageOrigin();
        var tooltip_box = tooltip.selector.node().getBoundingClientRect();
        var gene_bbox = d3.select("#g" + tooltip.data.gene_name.replace(/\W/g,'')).node().getBBox();
        var data_layer_height = this.parent.layout.height - (this.parent.layout.margin.top + this.parent.layout.margin.bottom);
        var data_layer_width = this.parent.layout.width - (this.parent.layout.margin.left + this.parent.layout.margin.right);
        // Position horizontally: attempt to center on the portion of the gene that's visible,
        // pad to either side if bumping up against the edge of the data layer
        var gene_center_x = ((tooltip.data.display_range.start + tooltip.data.display_range.end) / 2) - (this.layout.bounding_box_padding / 2);
        var offset_right = Math.max((tooltip_box.width / 2) - gene_center_x, 0);
        var offset_left = Math.max((tooltip_box.width / 2) + gene_center_x - data_layer_width, 0);
        var left = page_origin.x + gene_center_x - (tooltip_box.width / 2) - offset_left + offset_right;
        var arrow_left = (tooltip_box.width / 2) - (arrow_width / 2) + offset_left - offset_right;
        // Position vertically below the gene unless there's insufficient space
        if (tooltip_box.height + stroke_width + arrow_width > data_layer_height - (gene_bbox.y + gene_bbox.height)){
            var top = page_origin.y + gene_bbox.y - (tooltip_box.height + stroke_width + arrow_width);
            var arrow_type = "down";
            var arrow_top = tooltip_box.height - stroke_width;
        } else {
            var top = page_origin.y + gene_bbox.y + gene_bbox.height + stroke_width + arrow_width;
            var arrow_type = "up";
            var arrow_top = 0 - stroke_width - arrow_width;
        }
        // Apply positions to the main div
        tooltip.selector.style("left", left + "px").style("top", top + "px");
        // Create / update position on arrow connecting tooltip to data
        if (!tooltip.arrow){
            tooltip.arrow = tooltip.selector.append("div").style("position", "absolute");
        }
        tooltip.arrow
            .attr("class", "lz-data_layer-tooltip-arrow_" + arrow_type)
            .style("left", arrow_left + "px")			 
				    .style("top", arrow_top + "px");
    };
       
    return this;
});<|MERGE_RESOLUTION|>--- conflicted
+++ resolved
@@ -275,22 +275,14 @@
     var obj = {};
     var datalayers = {};
 
-<<<<<<< HEAD
     obj.get = function(name, id, layout, parent) {
-=======
-    obj.get = function(name, id, layout) {
->>>>>>> 17957e14
         if (!name) {
             return null;
         } else if (datalayers[name]) {
             if (typeof id == "undefined" || typeof layout == "undefined"){
                 throw("id or layout argument missing for data layer [" + name + "]");
             } else {
-<<<<<<< HEAD
                 return new datalayers[name](id, layout, parent);
-=======
-                return new datalayers[name](id, layout);
->>>>>>> 17957e14
             }
         } else {
             throw("data layer [" + name + "] not found");
@@ -332,16 +324,9 @@
   Implements a standard scatter plot
 */
 
-<<<<<<< HEAD
 LocusZoom.DataLayers.add("scatter", function(id, layout, parent){
 
     // Define a default layout for this DataLayer type and merge it with the passed argument
-=======
-LocusZoom.DataLayers.add("scatter", function(id, layout){
-
-    LocusZoom.DataLayer.apply(this, arguments);
-
->>>>>>> 17957e14
     this.DefaultLayout = {
         state: {
             selected_id: null
@@ -356,12 +341,8 @@
     };
     layout = LocusZoom.mergeLayouts(layout, this.DefaultLayout);
 
-<<<<<<< HEAD
     // Apply the arguments to set LocusZoom.DataLayer as the prototype
     LocusZoom.DataLayer.apply(this, arguments);
-=======
-    this.layout = LocusZoom.mergeLayouts(layout, this.DefaultLayout);
->>>>>>> 17957e14
 
     // Reimplement the positionTooltip() method to be scatter-specific
     this.positionTooltip = function(id){
@@ -460,29 +441,20 @@
         if (this.layout.selectable && (this.layout.fields.indexOf("id") != -1)){
             selection.on("mouseover", function(d){
                 var id = 's' + d.id.replace(/\W/g,'');
-<<<<<<< HEAD
                 if (this.state[this.state_id].selected != id){
-=======
-                if (this.layout.state.selected_id != id){
->>>>>>> 17957e14
                     d3.select("#" + id).attr("class", "lz-data_layer-scatter-hovered");
                     if (this.layout.tooltip){ this.createTooltip(d, id); }
                 }
             }.bind(this))
             .on("mouseout", function(d){
                 var id = 's' + d.id.replace(/\W/g,'');
-<<<<<<< HEAD
                 if (this.state[this.state_id].selected != id){
-=======
-                if (this.layout.state.selected_id != id){
->>>>>>> 17957e14
                     d3.select("#" + id).attr("class", "lz-data_layer-scatter");
                     if (this.layout.tooltip){ this.destroyTooltip(id); }
                 }
             }.bind(this))
             .on("click", function(d){
                 var id = 's' + d.id.replace(/\W/g,'');
-<<<<<<< HEAD
                 if (this.state[this.state_id].selected == id){
                     this.state[this.state_id].selected = null;
                     d3.select("#" + id).attr("class", "lz-data_layer-scatter-hovered");
@@ -492,31 +464,14 @@
                         if (this.layout.tooltip){ this.destroyTooltip(this.state[this.state_id].selected); }
                     }
                     this.state[this.state_id].selected = id;
-=======
-                if (this.layout.state.selected_id == id){
-                    this.layout.state.selected_id = null;
-                    d3.select("#" + id).attr("class", "lz-data_layer-scatter-hovered");
-                } else {
-                    if (this.layout.state.selected_id != null){
-                        d3.select("#" + this.layout.state.selected_id).attr("class", "lz-data_layer-scatter");
-                        if (this.layout.tooltip){ this.destroyTooltip(this.layout.state.selected_id); }
-                    }
-                    this.layout.state.selected_id = id;
->>>>>>> 17957e14
                     d3.select("#" + id).attr("class", "lz-data_layer-scatter-selected");
                 }
                 this.triggerOnUpdate();
             }.bind(this));
             // Apply existing selection from state
-<<<<<<< HEAD
             if (this.state[this.state_id].selected != null){
                 var selected_id = this.state[this.state_id].selected;
                 this.state[this.state_id].selected = null;
-=======
-            if (this.layout.state.selected_id != null){
-                var selected_id = this.layout.state.selected_id;
-                this.layout.state.selected_id = null;
->>>>>>> 17957e14
                 var d = d3.select("#" + selected_id).datum();
                 d3.select("#" + selected_id).on("mouseover")(d);
                 d3.select("#" + selected_id).on("click")(d);
@@ -533,16 +488,9 @@
   Implements a data layer that will render gene tracks
 */
 
-<<<<<<< HEAD
 LocusZoom.DataLayers.add("genes", function(id, layout, parent){
 
     // Define a default layout for this DataLayer type and merge it with the passed argument
-=======
-LocusZoom.DataLayers.add("genes", function(id, layout){
-
-    LocusZoom.DataLayer.apply(this, arguments);
-
->>>>>>> 17957e14
     this.DefaultLayout = {
         state: {
             selected_id: null
@@ -556,12 +504,8 @@
     };
     layout = LocusZoom.mergeLayouts(layout, this.DefaultLayout);
 
-<<<<<<< HEAD
     // Apply the arguments to set LocusZoom.DataLayer as the prototype
     LocusZoom.DataLayer.apply(this, arguments);
-=======
-    this.layout = LocusZoom.mergeLayouts(layout, this.DefaultLayout);
->>>>>>> 17957e14
     
     // Helper function to sum layout values to derive total height for a single gene track
     this.getTrackHeight = function(){
@@ -832,29 +776,20 @@
                     clickarea
                         .on("mouseover", function(d){
                             var id = 'g' + d.gene_name.replace(/\W/g,'');
-<<<<<<< HEAD
                             if (this.state[this.state_id].selected != id){
-=======
-                            if (this.layout.state.selected_id != id){
->>>>>>> 17957e14
                                 d3.select("#" + id + "_bounding_box").attr("class", "lz-data_layer-gene lz-bounding_box-hovered");
                                 if (this.layout.tooltip){ this.createTooltip(d, id); }
                             }
                         }.bind(gene.parent))
                         .on("mouseout", function(d){
                             var id = 'g' + d.gene_name.replace(/\W/g,'');
-<<<<<<< HEAD
                             if (this.state[this.state_id].selected != id){
-=======
-                            if (this.layout.state.selected_id != id){
->>>>>>> 17957e14
                                 d3.select("#" + id + "_bounding_box").attr("class", "lz-data_layer-gene lz-bounding_box");
                                 if (this.layout.tooltip){ this.destroyTooltip(id); }
                             }
                         }.bind(gene.parent))
                         .on("click", function(d){
                             var id = 'g' + d.gene_name.replace(/\W/g,'');
-<<<<<<< HEAD
                             if (this.state[this.state_id].selected == id){
                                 this.state[this.state_id].selected = null;
                                 d3.select("#" + id + "_bounding_box").attr("class", "lz-data_layer-gene lz-bounding_box-hovered");
@@ -864,31 +799,14 @@
                                     if (this.layout.tooltip){ this.destroyTooltip(this.state[this.state_id].selected); }
                                 }
                                 this.state[this.state_id].selected = id;
-=======
-                            if (this.layout.state.selected_id == id){
-                                this.layout.state.selected_id = null;
-                                d3.select("#" + id + "_bounding_box").attr("class", "lz-data_layer-gene lz-bounding_box-hovered");
-                            } else {
-                                if (this.layout.state.selected_id != null){
-                                    d3.select("#" + this.layout.state.selected_id + "_bounding_box").attr("class", "lz-data_layer-gene lz-bounding_box");
-                                    if (this.layout.tooltip){ this.destroyTooltip(this.layout.state.selected_id); }
-                                }
-                                this.layout.state.selected_id = id;
->>>>>>> 17957e14
                                 d3.select("#" + id + "_bounding_box").attr("class", "lz-data_layer-gene lz-bounding_box-selected");
                             }
                             this.triggerOnUpdate();
                         }.bind(gene.parent));
                     // Apply existing selection from state
-<<<<<<< HEAD
                     if (gene.parent.state[gene.parent.state_id].selected != null){
                         var selected_id = gene.parent.state[gene.parent.state_id].selected + "_clickarea";
                         gene.parent.state[gene.parent.state_id].selected = null;
-=======
-                    if (gene.parent.layout.state.selected_id != null){
-                        var selected_id = gene.parent.layout.state.selected_id + "_clickarea";
-                        gene.parent.layout.state.selected_id = null;
->>>>>>> 17957e14
                         var d = d3.select("#" + selected_id).datum();
                         d3.select("#" + selected_id).on("mouseover")(d);
                         d3.select("#" + selected_id).on("click")(d);
