'use strict';

/**
 * Scatter Data Layer
 * Implements a standard scatter plot
 * @class LocusZoom.DataLayers.scatter
 */
LocusZoom.DataLayers.add('scatter', function(layout) {
    // Define a default layout for this DataLayer type and merge it with the passed argument
    this.DefaultLayout = {
        point_size: 40,
        point_shape: 'circle',
        tooltip_positioning: 'horizontal',
        color: '#888888',
        fill_opacity: 1,
        y_axis: {
            axis: 1
        },
        id_field: 'id'
    };
    layout = LocusZoom.Layouts.merge(layout, this.DefaultLayout);

    // Extra default for layout spacing
    // Not in default layout since that would make the label attribute always present
    if (layout.label && isNaN(layout.label.spacing)) {
        layout.label.spacing = 4;
    }

    // Apply the arguments to set LocusZoom.DataLayer as the prototype
    LocusZoom.DataLayer.apply(this, arguments);

    // Reimplement the positionTooltip() method to be scatter-specific
    this.positionTooltip = function(id) {
        if (typeof id != 'string') {
            throw new Error('Unable to position tooltip: id is not a string');
        }
        if (!this.tooltips[id]) {
            throw new Error('Unable to position tooltip: id does not point to a valid tooltip');
        }
        var top, left, arrow_type, arrow_top, arrow_left;
        var tooltip = this.tooltips[id];
        var point_size = this.resolveScalableParameter(this.layout.point_size, tooltip.data);
        var offset = Math.sqrt(point_size / Math.PI);
        var arrow_width = 7; // as defined in the default stylesheet
        var stroke_width = 1; // as defined in the default stylesheet
        var border_radius = 6; // as defined in the default stylesheet
        var page_origin = this.getPageOrigin();
        var x_center = this.parent.x_scale(tooltip.data[this.layout.x_axis.field]);
        var y_scale  = 'y' + this.layout.y_axis.axis + '_scale';
        var y_center = this.parent[y_scale](tooltip.data[this.layout.y_axis.field]);
        var tooltip_box = tooltip.selector.node().getBoundingClientRect();
        var data_layer_height = this.parent.layout.height - (this.parent.layout.margin.top + this.parent.layout.margin.bottom);
        var data_layer_width = this.parent.layout.width - (this.parent.layout.margin.left + this.parent.layout.margin.right);
        if (this.layout.tooltip_positioning === 'vertical') {
            // Position horizontally centered above the point
            var offset_right = Math.max((tooltip_box.width / 2) - x_center, 0);
            var offset_left = Math.max((tooltip_box.width / 2) + x_center - data_layer_width, 0);
            left = page_origin.x + x_center - (tooltip_box.width / 2) - offset_left + offset_right;
            arrow_left = (tooltip_box.width / 2) - (arrow_width / 2) + offset_left - offset_right - offset;
            // Position vertically above the point unless there's insufficient space, then go below
            if (tooltip_box.height + stroke_width + arrow_width > data_layer_height - (y_center + offset)) {
                top = page_origin.y + y_center - (offset + tooltip_box.height + stroke_width + arrow_width);
                arrow_type = 'down';
                arrow_top = tooltip_box.height - stroke_width;
            } else {
                top = page_origin.y + y_center + offset + stroke_width + arrow_width;
                arrow_type = 'up';
                arrow_top = 0 - stroke_width - arrow_width;
            }
        } else {
            // Position horizontally on the left or the right depending on which side of the plot the point is on
            if (x_center <= this.parent.layout.width / 2) {
                left = page_origin.x + x_center + offset + arrow_width + stroke_width;
                arrow_type = 'left';
                arrow_left = -1 * (arrow_width + stroke_width);
            } else {
                left = page_origin.x + x_center - tooltip_box.width - offset - arrow_width - stroke_width;
                arrow_type = 'right';
                arrow_left = tooltip_box.width - stroke_width;
            }
            // Position vertically centered unless we're at the top or bottom of the plot
            data_layer_height = this.parent.layout.height - (this.parent.layout.margin.top + this.parent.layout.margin.bottom);
            if (y_center - (tooltip_box.height / 2) <= 0) { // Too close to the top, push it down
                top = page_origin.y + y_center - (1.5 * arrow_width) - border_radius;
                arrow_top = border_radius;
            } else if (y_center + (tooltip_box.height / 2) >= data_layer_height) { // Too close to the bottom, pull it up
                top = page_origin.y + y_center + arrow_width + border_radius - tooltip_box.height;
                arrow_top = tooltip_box.height - (2 * arrow_width) - border_radius;
            } else { // vertically centered
                top = page_origin.y + y_center - (tooltip_box.height / 2);
                arrow_top = (tooltip_box.height / 2) - arrow_width;
            }
        }
        // Apply positions to the main div
        tooltip.selector.style('left', left + 'px').style('top', top + 'px');
        // Create / update position on arrow connecting tooltip to data
        if (!tooltip.arrow) {
            tooltip.arrow = tooltip.selector.append('div').style('position', 'absolute');
        }
        tooltip.arrow
            .attr('class', 'lz-data_layer-tooltip-arrow_' + arrow_type)
            .style('left', arrow_left + 'px')
            .style('top', arrow_top + 'px');
    };

    // Function to flip labels from being anchored at the start of the text to the end
    // Both to keep labels from running outside the data layer and  also as a first
    // pass on recursive separation
    this.flip_labels = function() {
        var data_layer = this;
        // Base positions on the default point size (which is what resolve scalable param returns if no data provided)
        var point_size = data_layer.resolveScalableParameter(data_layer.layout.point_size, {});
        var spacing = data_layer.layout.label.spacing;
        var handle_lines = Boolean(data_layer.layout.label.lines);
        var min_x = 2 * spacing;
        var max_x = data_layer.parent.layout.width - data_layer.parent.layout.margin.left - data_layer.parent.layout.margin.right - (2 * spacing);
        var flip = function(dn, dnl) {
            var dnx = +dn.attr('x');
            var text_swing = (2 * spacing) + (2 * Math.sqrt(point_size));
            if (handle_lines) {
                var dnlx2 = +dnl.attr('x2');
                var line_swing = spacing + (2 * Math.sqrt(point_size));
            }
            if (dn.style('text-anchor') === 'start') {
                dn.style('text-anchor', 'end');
                dn.attr('x', dnx - text_swing);
                if (handle_lines) { dnl.attr('x2', dnlx2 - line_swing); }
            } else {
                dn.style('text-anchor', 'start');
                dn.attr('x', dnx + text_swing);
                if (handle_lines) { dnl.attr('x2', dnlx2 + line_swing); }
            }
        };
        // Flip any going over the right edge from the right side to the left side
        // (all labels start on the right side)
        data_layer.label_texts.each(function (d, i) {
            var a = this;
            var da = d3.select(a);
            var dax = +da.attr('x');
            var abound = da.node().getBoundingClientRect();
            if (dax + abound.width + spacing > max_x) {
                var dal = handle_lines ? d3.select(data_layer.label_lines[0][i]) : null;
                flip(da, dal);
            }
        });
        // Second pass to flip any others that haven't flipped yet if they collide with another label
        data_layer.label_texts.each(function (d, i) {
            var a = this;
            var da = d3.select(a);
            if (da.style('text-anchor') === 'end') {
                return;
            }
            var dax = +da.attr('x');
            var abound = da.node().getBoundingClientRect();
            var dal = handle_lines ? d3.select(data_layer.label_lines[0][i]) : null;
            data_layer.label_texts.each(function () {
                var b = this;
                var db = d3.select(b);
                var bbound = db.node().getBoundingClientRect();
                var collision = abound.left < bbound.left + bbound.width + (2 * spacing) &&
                    abound.left + abound.width + (2 * spacing) > bbound.left &&
                    abound.top < bbound.top + bbound.height + (2 * spacing) &&
                    abound.height + abound.top + (2 * spacing) > bbound.top;
                if (collision) {
                    flip(da, dal);
                    // Double check that this flip didn't push the label past min_x. If it did, immediately flip back.
                    dax = +da.attr('x');
                    if (dax - abound.width - spacing < min_x) {
                        flip(da, dal);
                    }
                }
                return;
            });
        });
    };

    // Recursive function to space labels apart immediately after initial render
    // Adapted from thudfactor's fiddle here: https://jsfiddle.net/thudfactor/HdwTH/
    // TODO: Make labels also aware of data elements
    this.separate_labels = function() {
        this.seperate_iterations++;
        var data_layer = this;
        var alpha = 0.5;
        if (!this.layout.label) {
            // Guard against layout changing in the midst of iterative rerender
            return;
        }
        var spacing = this.layout.label.spacing;
        var again = false;
        data_layer.label_texts.each(function () {
            var a = this;
            var da = d3.select(a);
            var y1 = da.attr('y');
            data_layer.label_texts.each(function () {
                var b = this;
                // a & b are the same element and don't collide.
                if (a === b) {
                    return;
                }
                var db = d3.select(b);
                // a & b are on opposite sides of the chart and
                // don't collide
                if (da.attr('text-anchor') !== db.attr('text-anchor')) {
                    return;
                }
                // Determine if the  bounding rects for the two text elements collide
                var abound = da.node().getBoundingClientRect();
                var bbound = db.node().getBoundingClientRect();
                var collision = abound.left < bbound.left + bbound.width + (2 * spacing) &&
                    abound.left + abound.width + (2 * spacing) > bbound.left &&
                    abound.top < bbound.top + bbound.height + (2 * spacing) &&
                    abound.height + abound.top + (2 * spacing) > bbound.top;
                if (!collision) {
                    return;
                }
                again = true;
                // If the labels collide, we'll push each
                // of the two labels up and down a little bit.
                var y2 = db.attr('y');
                var sign = abound.top < bbound.top ? 1 : -1;
                var adjust = sign * alpha;
                var new_a_y = +y1 - adjust;
                var new_b_y = +y2 + adjust;
                // Keep new values from extending outside the data layer
                var min_y = 2 * spacing;
                var max_y = data_layer.parent.layout.height - data_layer.parent.layout.margin.top - data_layer.parent.layout.margin.bottom - (2 * spacing);
                var delta;
                if (new_a_y - (abound.height / 2) < min_y) {
                    delta = +y1 - new_a_y;
                    new_a_y = +y1;
                    new_b_y += delta;
                } else if (new_b_y - (bbound.height / 2) < min_y) {
                    delta = +y2 - new_b_y;
                    new_b_y = +y2;
                    new_a_y += delta;
                }
                if (new_a_y + (abound.height / 2) > max_y) {
                    delta = new_a_y - +y1;
                    new_a_y = +y1;
                    new_b_y -= delta;
                } else if (new_b_y + (bbound.height / 2) > max_y) {
                    delta = new_b_y - +y2;
                    new_b_y = +y2;
                    new_a_y -= delta;
                }
                da.attr('y',new_a_y);
                db.attr('y',new_b_y);
            });
        });
        if (again) {
            // Adjust lines to follow the labels
            if (data_layer.layout.label.lines) {
                var label_elements = data_layer.label_texts[0];
                data_layer.label_lines.attr('y2',function(d,i) {
                    var label_line = d3.select(label_elements[i]);
                    return label_line.attr('y');
                });
            }
            // After ~150 iterations we're probably beyond diminising returns, so stop recursing
            if (this.seperate_iterations < 150) {
                setTimeout(function() {
                    this.separate_labels();
                }.bind(this), 1);
            }
        }
    };

    // Implement the main render function
    this.render = function() {
        var self = this;
        var data_layer = this;
        var x_scale = 'x_scale';
        var y_scale = 'y' + this.layout.y_axis.axis + '_scale';

        if (this.layout.label) {
            // Apply filters to generate a filtered data set
            var filtered_data;
            var filters = data_layer.layout.label.filters || [];
            if (!filters.length) {
                filtered_data = this.data;
            } else {
                filtered_data = this.data.filter(function(d) {
                    // Start by assuming a match (base case = no filters).
                    // Test each filters: ALL must be satisfied for match to occur.
                    var match = true;
                    filters.forEach(function(filter) {
                        var extra = self.layer_state.extra_fields[self.getElementId(d)];
                        var field_value = (new LocusZoom.Data.Field(filter.field)).resolve(d, extra);

                        if (['!=', '='].indexOf(filter.operator) === -1 && isNaN(field_value)) {
                            // If the filter can only be used with numbers, then the value must be numeric.
                            match = false;
                        } else {
                            switch (filter.operator) {
                            case '<':
                                if (!(field_value < filter.value)) { match = false; }
                                break;
                            case '<=':
                                if (!(field_value <= filter.value)) { match = false; }
                                break;
                            case '>':
                                if (!(field_value > filter.value)) { match = false; }
                                break;
                            case '>=':
                                if (!(field_value >= filter.value)) { match = false; }
                                break;
                            case '=':
                                if (!(field_value === filter.value)) { match = false; }
                                break;
                            case '!=':
                                // Deliberately allow weak comparisons to test for "anything with a value present" (null or undefined)
                                // eslint-disable-next-line eqeqeq
                                if (field_value == filter.value) { match = false; }
                                break;
                            default:
                                // If we got here the operator is not valid, so the filter should fail
                                match = false;
                                break;
                            }
                        }
                    });
                    return match;
                });
            }

            // Render label groups
            this.label_groups = this.svg.group
                .selectAll('g.lz-data_layer-' + this.layout.type + '-label')
                .data(filtered_data, function(d) { return d[self.layout.id_field]  + '_label'; });
            this.label_groups.enter()
                .append('g')
                .attr('class', 'lz-data_layer-' + this.layout.type + '-label');
            // Render label texts
            if (this.label_texts) { this.label_texts.remove(); }
            this.label_texts = this.label_groups.append('text')
                .attr('class', 'lz-data_layer-' + this.layout.type + '-label');
            this.label_texts
                .text(function(d) {
                    return LocusZoom.parseFields(d, data_layer.layout.label.text || '');
                })
                .style(data_layer.layout.label.style || {})
                .attr({
                    'x': function(d) {
                        var x = data_layer.parent[x_scale](d[data_layer.layout.x_axis.field])
                              + Math.sqrt(data_layer.resolveScalableParameter(data_layer.layout.point_size, d))
                              + data_layer.layout.label.spacing;
                        if (isNaN(x)) { x = -1000; }
                        return x;
                    },
                    'y': function(d) {
                        var y = data_layer.parent[y_scale](d[data_layer.layout.y_axis.field]);
                        if (isNaN(y)) { y = -1000; }
                        return y;
                    },
                    'text-anchor': function() {
                        return 'start';
                    }
                });
            // Render label lines
            if (data_layer.layout.label.lines) {
                if (this.label_lines) { this.label_lines.remove(); }
                this.label_lines = this.label_groups.append('line')
                    .attr('class', 'lz-data_layer-' + this.layout.type + '-label');
                this.label_lines
                    .style(data_layer.layout.label.lines.style || {})
                    .attr({
                        'x1': function(d) {
                            var x = data_layer.parent[x_scale](d[data_layer.layout.x_axis.field]);
                            if (isNaN(x)) { x = -1000; }
                            return x;
                        },
                        'y1': function(d) {
                            var y = data_layer.parent[y_scale](d[data_layer.layout.y_axis.field]);
                            if (isNaN(y)) { y = -1000; }
                            return y;
                        },
                        'x2': function(d) {
                            var x = data_layer.parent[x_scale](d[data_layer.layout.x_axis.field])
                                  + Math.sqrt(data_layer.resolveScalableParameter(data_layer.layout.point_size, d))
                                  + (data_layer.layout.label.spacing / 2);
                            if (isNaN(x)) { x = -1000; }
                            return x;
                        },
                        'y2': function(d) {
                            var y = data_layer.parent[y_scale](d[data_layer.layout.y_axis.field]);
                            if (isNaN(y)) { y = -1000; }
                            return y;
                        }
                    });
            }
            // Remove labels when they're no longer in the filtered data set
            this.label_groups.exit().remove();
        } else {
            // If the layout definition has changed (& no longer specifies labels), strip any previously rendered
            if (this.label_groups) { this.label_groups.remove(); }
            if (this.label_lines) { this.label_lines.remove(); }
        }

        // Generate main scatter data elements
        var selection = this.svg.group
            .selectAll('path.lz-data_layer-' + this.layout.type)
            .data(this.data, function(d) { return d[self.layout.id_field]; });

        // Create elements, apply class, ID, and initial position
        var initial_y = isNaN(this.parent.layout.height) ? 0 : this.parent.layout.height;
        selection.enter()
            .append('path')
            .attr('class', 'lz-data_layer-' + this.layout.type)
            .attr('id', function(d) { return self.getElementId(d); })
            .attr('transform', 'translate(0,' + initial_y + ')');

        // Generate new values (or functions for them) for position, color, size, and shape
        var transform = function(d) {
            var x = self.parent[x_scale](d[self.layout.x_axis.field]);
            var y = self.parent[y_scale](d[self.layout.y_axis.field]);
            if (isNaN(x)) { x = -1000; }
            if (isNaN(y)) { y = -1000; }
            return 'translate(' + x + ',' + y + ')';
        };

<<<<<<< HEAD
        var fill = function(d, i) { return this.resolveScalableParameter(this.layout.color, d, i); }.bind(this);
        var fill_opacity = function(d, i) { return this.resolveScalableParameter(this.layout.fill_opacity, d, i); }.bind(this);

        var shape = d3.svg.symbol()
            .size(function(d, i) { return this.resolveScalableParameter(this.layout.point_size, d, i); }.bind(this))
            .type(function(d, i) { return this.resolveScalableParameter(this.layout.point_shape, d, i); }.bind(this));
=======
        var fill = function(d) { return self.resolveScalableParameter(self.layout.color, d); };
        var fill_opacity = function(d) { return self.resolveScalableParameter(self.layout.fill_opacity, d); };

        var shape = d3.svg.symbol()
            .size(function(d) { return self.resolveScalableParameter(self.layout.point_size, d); })
            .type(function(d) { return self.resolveScalableParameter(self.layout.point_shape, d); });
>>>>>>> 42f7c641

        // Apply position and color, using a transition if necessary

        if (this.canTransition()) {
            selection
                .transition()
                .duration(this.layout.transition.duration || 0)
                .ease(this.layout.transition.ease || 'cubic-in-out')
                .attr('transform', transform)
                .attr('fill', fill)
                .attr('fill-opacity', fill_opacity)
                .attr('d', shape);
        } else {
            selection
                .attr('transform', transform)
                .attr('fill', fill)
                .attr('fill-opacity', fill_opacity)
                .attr('d', shape);
        }

        // Remove old elements as needed
        selection.exit().remove();

        // Apply default event emitters to selection
        selection.on('click.event_emitter', function(element) {
            self.parent.emit('element_clicked', element, true);
        });

        // Apply mouse behaviors
        this.applyBehaviors(selection);

        // Apply method to keep labels from overlapping each other
        if (this.layout.label) {
            this.flip_labels();
            this.seperate_iterations = 0;
            this.separate_labels();
            // Apply default event emitters to selection
            this.label_texts.on('click.event_emitter', function(element) {
                self.parent.emit('element_clicked', element, true);
            });
            // Extend mouse behaviors to labels
            this.applyBehaviors(this.label_texts);
        }

    };

    // Method to set a passed element as the LD reference in the plot-level state
    this.makeLDReference = function(element) {
        var ref = null;
        if (typeof element == 'undefined') {
            throw new Error('makeLDReference requires one argument of any type');
        } else if (typeof element == 'object') {
            if (this.layout.id_field && typeof element[this.layout.id_field] != 'undefined') {
                ref = element[this.layout.id_field].toString();
            } else if (typeof element['id'] != 'undefined') {
                ref = element['id'].toString();
            } else {
                ref = element.toString();
            }
        } else {
            ref = element.toString();
        }
        this.parent_plot.applyState({ ldrefvar: ref });
    };

    return this;

});

/**
 * A scatter plot in which the x-axis represents categories, rather than individual positions.
 * For example, this can be used by PheWAS plots to show related groups. This plot allows the categories to be
 *   determined dynamically when data is first loaded.
 *
 * @class LocusZoom.DataLayers.category_scatter
 * @augments LocusZoom.DataLayers.scatter
 */
LocusZoom.DataLayers.extend('scatter', 'category_scatter', {
    /**
     * This plot layer makes certain assumptions about the data passed in. Transform the raw array of records from
     *   the datasource to prepare it for plotting, as follows:
     * 1. The scatter plot assumes that all records are given in sequence (pre-grouped by `category_field`)
     * 2. It assumes that all records have an x coordinate for individual plotting
     * @private
     */
    _prepareData: function() {
        var xField = this.layout.x_axis.field || 'x';
        // The (namespaced) field from `this.data` that will be used to assign datapoints to a given category & color
        var category_field = this.layout.x_axis.category_field;
        if (!category_field) {
            throw new Error('Layout for ' + this.layout.id + ' must specify category_field');
        }
        // Sort the data so that things in the same category are adjacent (case-insensitive by specified field)
        var sourceData = this.data
            .sort(function(a, b) {
                var ak = a[category_field];
                var bk = b[category_field];
                var av = (typeof ak === 'string') ? ak.toLowerCase() : ak;
                var bv = (typeof bk === 'string') ? bk.toLowerCase() : bk;
                return (av === bv) ? 0 : (av < bv ? -1 : 1);});
        sourceData.forEach(function(d, i) {
            // Implementation detail: Scatter plot requires specifying an x-axis value, and most datasources do not
            //   specify plotting positions. If a point is missing this field, fill in a synthetic value.
            d[xField] = d[xField] || i;
        });
        return sourceData;
    },

    /**
     * Identify the unique categories on the plot, and update the layout with an appropriate color scheme.
     * Also identify the min and max x value associated with the category, which will be used to generate ticks
     * @private
     * @returns {Object.<String, Number[]>} Series of entries used to build category name ticks {category_name: [min_x, max_x]}
     */
    _generateCategoryBounds: function() {
        // TODO: API may return null values in category_field; should we add placeholder category label?
        // The (namespaced) field from `this.data` that will be used to assign datapoints to a given category & color
        var category_field = this.layout.x_axis.category_field;
        var xField = this.layout.x_axis.field || 'x';
        var uniqueCategories = {};
        this.data.forEach(function(item) {
            var category = item[category_field];
            var x = item[xField];
            var bounds = uniqueCategories[category] || [x, x];
            uniqueCategories[category] = [Math.min(bounds[0], x), Math.max(bounds[1], x)];
        });

        var categoryNames = Object.keys(uniqueCategories);
        this._setDynamicColorScheme(categoryNames);

        return uniqueCategories;
    },

    /**
     * This layer relies on defining its own category-based color scheme. Find the correct color config object to
     *  be modified.
     * @param [from_source]
     * @returns {Object} A mutable reference to the layout configuration object
     * @private
     */
    _getColorScale: function(from_source) {
        from_source = from_source || this.layout;
        // If the layout does not use a supported coloring scheme, or is already complete, this method should do nothing

        // For legacy reasons, layouts can specify color as an object (only one way to set color), as opposed to the
        //  preferred mechanism of array (multiple coloring options)
        var color_params = from_source.color || []; // Object or scalar, no other options allowed
        if (Array.isArray(color_params)) {
            color_params = color_params.find(function(item) { return item.scale_function === 'categorical_bin'; });
        }
        if (!color_params || color_params.scale_function !== 'categorical_bin') {
            throw new Error('This layer requires that color options be provided as a `categorical_bin`');
        }
        return color_params;
    },

    /**
     * Automatically define a color scheme for the layer based on data returned from the server.
     *   If part of the color scheme has been specified, it will fill in remaining missing information.
     *
     * There are three scenarios:
     * 1. The layout does not specify either category names or (color) values. Dynamically build both based on
     *    the data and update the layout.
     * 2. The layout specifies colors, but not categories. Use that exact color information provided, and dynamically
     *     determine what categories are present in the data. (cycle through the available colors, reusing if there
     *     are a lot of categories)
     * 3. The layout specifies exactly what colors and categories to use (and they match the data!). This is useful to
     *    specify an explicit mapping between color scheme and category names, when you want to be sure that the
     *    plot matches a standard color scheme.
     *    (If the layout specifies categories that do not match the data, the user specified categories will be ignored)
     *
     * This method will only act if the layout defines a `categorical_bin` scale function for coloring. It may be
     *   overridden in a subclass to suit other types of coloring methods.
     *
     * @param {String[]} categoryNames
     * @private
     */
    _setDynamicColorScheme: function(categoryNames) {
        var colorParams = this._getColorScale(this.layout).parameters;
        var baseParams = this._getColorScale(this._base_layout).parameters;

        if (baseParams.categories.length && baseParams.values.length) {
            // If there are preset category/color combos, make sure that they apply to the actual dataset
            var parameters_categories_hash = {};
            baseParams.categories.forEach(function (category) { parameters_categories_hash[category] = 1; });
            if (categoryNames.every(function (name) { return parameters_categories_hash.hasOwnProperty(name); })) {
                // The layout doesn't have to specify categories in order, but make sure they are all there
                colorParams.categories = baseParams.categories;
            } else {
                colorParams.categories = categoryNames;
            }
        } else {
            colorParams.categories = categoryNames;
        }
        // Prefer user-specified colors if provided. Make sure that there are enough colors for all the categories.
        var colors;
        if (baseParams.values.length) {
            colors = baseParams.values;
        } else {
            var color_scale = categoryNames.length <= 10 ? d3.scale.category10 : d3.scale.category20;
            colors = color_scale().range();
        }
        while (colors.length < categoryNames.length) { colors = colors.concat(colors); }
        colors = colors.slice(0, categoryNames.length);  // List of hex values, should be of same length as categories array
        colorParams.values = colors;
    },

    /**
     *
     * @param dimension
     * @param {Object} [config] Parameters that customize how ticks are calculated (not style)
     * @param {('left'|'center'|'right')} [config.position='left'] Align ticks with the center or edge of category
     * @returns {Array}
     */
    getTicks: function(dimension, config) { // Overrides parent method
        if (['x', 'y1', 'y2'].indexOf(dimension) === -1) {
            throw new Error('Invalid dimension identifier');
        }
        var position = config.position || 'left';
        if (['left', 'center', 'right'].indexOf(position) === -1) {
            throw new Error('Invalid tick position');
        }

        var categoryBounds = this._categories;
        if (!categoryBounds || !Object.keys(categoryBounds).length) {
            return [];
        }

        if (dimension === 'y') {
            return [];
        }

        if (dimension === 'x') {
            // If colors have been defined by this layer, use them to make tick colors match scatterplot point colors
            var colors = this._getColorScale(this.layout);
            var knownCategories = colors.parameters.categories || [];
            var knownColors = colors.parameters.values || [];

            return Object.keys(categoryBounds).map(function (category, index) {
                var bounds = categoryBounds[category];
                var xPos;

                switch(position) {
                case 'left':
                    xPos = bounds[0];
                    break;
                case 'center':
                    // Center tick under one or many elements as appropriate
                    var diff = bounds[1] - bounds[0];
                    xPos = bounds[0] + (diff !== 0 ? diff : bounds[0]) / 2;
                    break;
                case 'right':
                    xPos = bounds[1];
                    break;
                }
                return {
                    x: xPos,
                    text: category,
                    style: {
                        'fill': knownColors[knownCategories.indexOf(category)] || '#000000'
                    }
                };
            });
        }
    },

    applyCustomDataMethods: function() {
        this.data = this._prepareData();
        /**
         * Define category names and extents (boundaries) for plotting.  TODO: properties in constructor
         * @member {Object.<String, Number[]>} Category names and extents, in the form {category_name: [min_x, max_x]}
         */
        this._categories = this._generateCategoryBounds();
        return this;
    }
});<|MERGE_RESOLUTION|>--- conflicted
+++ resolved
@@ -418,21 +418,12 @@
             return 'translate(' + x + ',' + y + ')';
         };
 
-<<<<<<< HEAD
         var fill = function(d, i) { return this.resolveScalableParameter(this.layout.color, d, i); }.bind(this);
         var fill_opacity = function(d, i) { return this.resolveScalableParameter(this.layout.fill_opacity, d, i); }.bind(this);
 
         var shape = d3.svg.symbol()
             .size(function(d, i) { return this.resolveScalableParameter(this.layout.point_size, d, i); }.bind(this))
             .type(function(d, i) { return this.resolveScalableParameter(this.layout.point_shape, d, i); }.bind(this));
-=======
-        var fill = function(d) { return self.resolveScalableParameter(self.layout.color, d); };
-        var fill_opacity = function(d) { return self.resolveScalableParameter(self.layout.fill_opacity, d); };
-
-        var shape = d3.svg.symbol()
-            .size(function(d) { return self.resolveScalableParameter(self.layout.point_size, d); })
-            .type(function(d) { return self.resolveScalableParameter(self.layout.point_shape, d); });
->>>>>>> 42f7c641
 
         // Apply position and color, using a transition if necessary
 
